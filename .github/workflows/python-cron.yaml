--- conflicted
+++ resolved
@@ -30,13 +30,8 @@
       - run: >-
           echo "testenvs=$(cat ${{ runner.temp }}/.tox-result.json
           | jq -r '.testenvs | with_entries(select(.value|.result.success==false)) | keys | .[]'
-<<<<<<< HEAD
-          | rev | sort | rev
-          | jq -sRc 'split("\n")[:-1] | map({type:"rich_text_section",elements:[{type:"text",text:.}]})')"
-=======
           | sort
           | paste -sd, -)"
->>>>>>> 1936cbf1
           >> "$GITHUB_OUTPUT"
         id: failed
         if: failure()
@@ -47,33 +42,5 @@
         with:
           payload: |
             {
-<<<<<<< HEAD
-              "blocks": [
-                {
-                  "type": "rich_text",
-                  "elements": [
-                    {
-                      "type": "rich_text_section",
-                      "elements": [
-                        {
-                          "type": "link",
-                          "url": "${{ github.server_url }}/${{ github.repository }}/actions/runs/${{ github.run_id }}",
-                          "text": "CI Failures for Python Packages",
-                          "style": {
-                            "bold": true
-                          }
-                        }
-                      ]
-                    },
-                    {
-                      "type": "rich_text_list",
-                      "style": "ordered",
-                      "elements": ${{ fromJSON(steps.failed.outputs.testenvs) }}
-                    }
-                  ]
-                }
-              ]
-=======
               "text": "CI Failures for Python Packages: ${{ steps.failed.outputs.testenvs }}"
->>>>>>> 1936cbf1
             }