--- conflicted
+++ resolved
@@ -44,9 +44,6 @@
           createGithubReleases: true
           cwd: "./js"
         env:
-<<<<<<< HEAD
           NODE_AUTH_TOKEN: ${{ secrets.NPM_TOKEN }}
           NPM_TOKEN: ${{ secrets.NPM_TOKEN }}
-=======
->>>>>>> be7bc81a
           GITHUB_TOKEN: ${{ secrets.MY_CHANGESET_TOKEN }}