--- conflicted
+++ resolved
@@ -188,15 +188,6 @@
             )
 
         openinference_span = OpenInferenceSpan(otel_span, config=self._self_config)
-<<<<<<< HEAD
-        if attributes:
-            openinference_span.set_attributes(dict(attributes))
-        if openinference_span_kind is not None:
-            openinference_span.set_attributes(get_span_kind_attributes(openinference_span_kind))
-        openinference_span.set_attributes(dict(get_attributes_from_context()))
-
-        _capture_span_context(openinference_span.get_span_context())
-=======
 
         # Use OpenInferenceSpan wrapper's attribute handling
         if user_attributes:
@@ -205,7 +196,8 @@
             openinference_span.set_attributes(span_kind_attributes)
         if context_attributes:
             openinference_span.set_attributes(context_attributes)
->>>>>>> b4007cff
+
+        _capture_span_context(openinference_span.get_span_context())
 
         return openinference_span
 
