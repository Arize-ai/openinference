--- conflicted
+++ resolved
@@ -1,12 +1,5 @@
 import json
-<<<<<<< HEAD
-import os
-from types import GeneratorType
-from typing import Any, Generator
-from unittest.mock import MagicMock
-=======
 from typing import Any, Generator, Optional
->>>>>>> a762a683
 
 import pytest
 from opentelemetry import trace as trace_api
@@ -16,9 +9,6 @@
 from opentelemetry.sdk.trace.export.in_memory_span_exporter import InMemorySpanExporter
 from opentelemetry.util._importlib_metadata import entry_points
 from smolagents import LiteLLMModel, OpenAIServerModel, Tool
-<<<<<<< HEAD
-from smolagents.models import ChatMessageToolCall  # type: ignore[import-untyped]
-=======
 from smolagents.agents import (  # type: ignore[import-untyped]
     CodeAgent,
     ToolCallingAgent,
@@ -28,7 +18,6 @@
     ChatMessageToolCall,
     ChatMessageToolCallFunction,
 )
->>>>>>> a762a683
 
 from openinference.instrumentation import OITracer
 from openinference.instrumentation.smolagents import SmolagentsInstrumentor
@@ -371,19 +360,6 @@
         assert not attributes
 
 
-<<<<<<< HEAD
-class BaseDummyAgent:
-    def __init__(self) -> None:
-        self.monitor = MagicMock()
-        self.monitor.steps = []
-        self.monitor.history = []
-        self.monitor.total_input_token_count = 10
-        self.monitor.total_output_token_count = 20
-        self.task: str = "Dummy Task"
-        self.max_steps: int = 30
-        self.tools: dict[str, Any] = {}
-        self.managed_agents: dict[str, Any] = {}
-=======
 class TestRun:
     @pytest.mark.xfail
     def test_multiagents(self) -> None:
@@ -488,58 +464,25 @@
                 "Make the request as detailed as needed, you can ask for thorough reports"
             ),
         )
->>>>>>> a762a683
-
-    def run(self, prompt: str = "Base Prompt") -> Any:
-        raise NotImplementedError
-
-
-class DummyGeneratorAgent(BaseDummyAgent):
-    def run(self, prompt: str = "Generator Prompt") -> Generator[str, None, None]:
-        yield "First Generator Response."
-        yield "Second Generator Response."
-        yield "Third Generator Response."
-
-
-class DummySimpleAgent(BaseDummyAgent):
-    def run(self, prompt: str = "Simple Prompt") -> str:
-        return "Final Simple Response."
-
-
-class TestRunWrapper:
-    def test_run_wrapper_generator_agent(
-        self, in_memory_span_exporter: InMemorySpanExporter
-    ) -> None:
-        tracer = trace_api.get_tracer(__name__)
-        run_wrapper = _RunWrapper(tracer)
-        agent = DummyGeneratorAgent()
-
-        wrapped_method = DummyGeneratorAgent.run
-        result = run_wrapper(wrapped_method, agent, ("Hi",), {})
-
-        assert isinstance(result, GeneratorType), "Expected result to be a generator"
-        output = "".join(chunk for chunk in result)
-        assert (
-            output == "First Generator Response.Second Generator Response.Third Generator Response."
-        )
-        assert agent.monitor.total_input_token_count == 10
-        assert agent.monitor.total_output_token_count == 20
-
-    def test_run_wrapper_simple_agent(self, in_memory_span_exporter: InMemorySpanExporter) -> None:
-        tracer = trace_api.get_tracer(__name__)
-        run_wrapper = _RunWrapper(tracer)
-        agent = DummySimpleAgent()
-
-        wrapped_method = DummySimpleAgent.run
-        result = run_wrapper(wrapped_method, agent, ("Hi",), {})
-
-        assert isinstance(result, str)
-        assert not isinstance(result, GeneratorType), (
-            "Expected result to be a string, not generator"
-        )
-        assert result == "Final Simple Response."
-        assert agent.monitor.total_input_token_count == 10
-        assert agent.monitor.total_output_token_count == 20
+
+        manager_code_agent = CodeAgent(
+            tools=[],
+            model=manager_model,
+            managed_agents=[web_agent],
+            additional_authorized_imports=["time", "numpy", "pandas"],
+        )
+
+        report = manager_code_agent.run("Fake question.")
+        assert report == "Final report."
+
+        manager_toolcalling_agent = ToolCallingAgent(
+            tools=[],
+            model=manager_model,
+            managed_agents=[web_agent],
+        )
+
+        report = manager_toolcalling_agent.run("Fake question.")
+        assert report == "Final report."
 
 
 class TestTools:
