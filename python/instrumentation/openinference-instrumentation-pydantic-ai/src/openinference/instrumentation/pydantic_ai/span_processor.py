import logging
from typing import Optional

from opentelemetry.context import Context
from opentelemetry.sdk.trace import ReadableSpan, SpanProcessor
from opentelemetry.trace import Span

from openinference.instrumentation.pydantic_ai.semantic_conventions import get_attributes
from openinference.instrumentation.pydantic_ai.utils import SpanFilter, should_export_span

logger = logging.getLogger(__name__)


class OpenInferenceSpanProcessor(SpanProcessor):
    """
    A standalone span processor that enhances spans with OpenInference attributes.

    This processor processes spans by enhancing them with OpenInference attributes
    and can optionally filter which spans are processed based on a filter function.
    Unlike the Simple and Batch processors, this processor only modifies span attributes
    in-place without exporting them - it's designed to work alongside other processors.

    Args:
        span_filter: Optional filter function to determine if a span should be processed

    Example:
        ```python
        from openinference.instrumentation.pydantic_ai import OpenInferenceSpanProcessor
        from openinference.instrumentation.pydantic_ai.utils import is_openinference_span
        from opentelemetry.exporter.otlp.proto.grpc.trace_exporter import OTLPSpanExporter
        from opentelemetry.sdk.trace.export import SimpleSpanProcessor

        # Add the OpenInference processor to enhance spans
        openinference_processor = OpenInferenceSpanProcessor(
            span_filter=is_openinference_span
        )
<<<<<<< HEAD
        tracer_provider.add_span_processor(openinference_processor)
=======
        tracer_provider.add_span_processor(processor)
        ```
    """

    def __init__(self, exporter: SpanExporter, span_filter: Optional[SpanFilter] = None):
        super().__init__(exporter)
        self._span_filter = span_filter

    def on_end(self, span: ReadableSpan) -> None:
        """Process a span when it ends."""
        try:
            if not span.attributes:
                super().on_end(span)
                return

            # Get the openinference attributes from the span
            openinference_attributes_iter = get_attributes(span.attributes)
            openinference_attributes = dict(openinference_attributes_iter)

            # combine the attributes with the openinference attributes
            span._attributes = {**span.attributes, **openinference_attributes}

            # Determine if the span should be exported
            if should_export_span(span, self._span_filter):
                super().on_end(span)

        except Exception as e:
            logger.warning(f"Error processing span in OpenInferenceSimpleSpanProcessor: {e}")


class OpenInferenceBatchSpanProcessor(BatchSpanProcessor):
    """
    Extends BatchSpanProcessor to support OpenInference attributes.

    This processor enhances spans with OpenInference attributes before batching and exporting them.
    It provides better performance for high-throughput applications by batching spans before export.
    It can be configured to selectively export only specific spans based on a filter.

    Args:
        exporter: The exporter to pass spans to
        max_queue_size: Maximum size of the queue for pending spans
        schedule_delay_millis: Time interval between consecutive exports
        max_export_batch_size: Maximum number of spans to export in a single batch
        export_timeout_millis: Maximum time to wait for export completion
        span_filter: Optional filter function to determine if a span should be exported

    Example:
        ```python
        from openinference.instrumentation.pydantic import OpenInferenceBatchSpanProcessor
        from openinference.instrumentation.pydantic.utils import is_openinference_span
        from opentelemetry.exporter.otlp.proto.grpc.trace_exporter import OTLPSpanExporter
>>>>>>> 8e4df1fe

        # Add a separate exporter processor
        exporter = OTLPSpanExporter()
        export_processor = SimpleSpanProcessor(exporter)
        tracer_provider.add_span_processor(export_processor)
        ```
    """

    def __init__(self, span_filter: Optional[SpanFilter] = None):
        self._span_filter = span_filter

    def on_start(self, span: Span, parent_context: Optional[Context] = None) -> None:
        """Called when a span starts. No processing needed at start."""
        pass

    def on_end(self, span: ReadableSpan) -> None:
        """Process a span when it ends by enhancing it with OpenInference attributes."""
        try:
            if not span.attributes:
                return

            # Check if span should be processed
            if not should_export_span(span, self._span_filter):
                return

            # Get the openinference attributes from the span
            openinference_attributes_iter = get_attributes(span.attributes)
            openinference_attributes = dict(openinference_attributes_iter)

<<<<<<< HEAD
            # Combine the attributes with the openinference attributes
            span._attributes = {**span.attributes, **openinference_attributes}
=======
            # Replace the attributes with the openinference attributes
            span._attributes = {**span.attributes, **openinference_attributes}

            # Determine if the span should be exported
            if should_export_span(span, self._span_filter):
                super().on_end(span)
>>>>>>> 8e4df1fe

        except Exception as e:
            logger.warning(f"Error processing span in OpenInferenceSpanProcessor: {e}")

    def shutdown(self) -> None:
        """Shutdown the processor. No cleanup needed."""
        pass

    def force_flush(self, timeout_millis: int = 30000) -> bool:
        """Force flush any pending operations. Always returns True as there's nothing to flush."""
        return True<|MERGE_RESOLUTION|>--- conflicted
+++ resolved
@@ -34,61 +34,7 @@
         openinference_processor = OpenInferenceSpanProcessor(
             span_filter=is_openinference_span
         )
-<<<<<<< HEAD
         tracer_provider.add_span_processor(openinference_processor)
-=======
-        tracer_provider.add_span_processor(processor)
-        ```
-    """
-
-    def __init__(self, exporter: SpanExporter, span_filter: Optional[SpanFilter] = None):
-        super().__init__(exporter)
-        self._span_filter = span_filter
-
-    def on_end(self, span: ReadableSpan) -> None:
-        """Process a span when it ends."""
-        try:
-            if not span.attributes:
-                super().on_end(span)
-                return
-
-            # Get the openinference attributes from the span
-            openinference_attributes_iter = get_attributes(span.attributes)
-            openinference_attributes = dict(openinference_attributes_iter)
-
-            # combine the attributes with the openinference attributes
-            span._attributes = {**span.attributes, **openinference_attributes}
-
-            # Determine if the span should be exported
-            if should_export_span(span, self._span_filter):
-                super().on_end(span)
-
-        except Exception as e:
-            logger.warning(f"Error processing span in OpenInferenceSimpleSpanProcessor: {e}")
-
-
-class OpenInferenceBatchSpanProcessor(BatchSpanProcessor):
-    """
-    Extends BatchSpanProcessor to support OpenInference attributes.
-
-    This processor enhances spans with OpenInference attributes before batching and exporting them.
-    It provides better performance for high-throughput applications by batching spans before export.
-    It can be configured to selectively export only specific spans based on a filter.
-
-    Args:
-        exporter: The exporter to pass spans to
-        max_queue_size: Maximum size of the queue for pending spans
-        schedule_delay_millis: Time interval between consecutive exports
-        max_export_batch_size: Maximum number of spans to export in a single batch
-        export_timeout_millis: Maximum time to wait for export completion
-        span_filter: Optional filter function to determine if a span should be exported
-
-    Example:
-        ```python
-        from openinference.instrumentation.pydantic import OpenInferenceBatchSpanProcessor
-        from openinference.instrumentation.pydantic.utils import is_openinference_span
-        from opentelemetry.exporter.otlp.proto.grpc.trace_exporter import OTLPSpanExporter
->>>>>>> 8e4df1fe
 
         # Add a separate exporter processor
         exporter = OTLPSpanExporter()
@@ -118,17 +64,12 @@
             openinference_attributes_iter = get_attributes(span.attributes)
             openinference_attributes = dict(openinference_attributes_iter)
 
-<<<<<<< HEAD
             # Combine the attributes with the openinference attributes
-            span._attributes = {**span.attributes, **openinference_attributes}
-=======
-            # Replace the attributes with the openinference attributes
             span._attributes = {**span.attributes, **openinference_attributes}
 
             # Determine if the span should be exported
             if should_export_span(span, self._span_filter):
                 super().on_end(span)
->>>>>>> 8e4df1fe
 
         except Exception as e:
             logger.warning(f"Error processing span in OpenInferenceSpanProcessor: {e}")
