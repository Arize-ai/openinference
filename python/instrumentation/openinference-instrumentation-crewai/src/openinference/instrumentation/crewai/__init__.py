--- conflicted
+++ resolved
@@ -2,9 +2,6 @@
 from importlib import import_module
 from typing import Any, Collection
 
-<<<<<<< HEAD
-from openinference.instrumentation import OITracer, TraceConfig
-=======
 from opentelemetry import trace as trace_api
 from opentelemetry.instrumentation.instrumentor import BaseInstrumentor  # type: ignore
 from wrapt import wrap_function_wrapper
@@ -13,7 +10,6 @@
     OITracer,
     TraceConfig,
 )
->>>>>>> e8b89735
 from openinference.instrumentation.crewai._wrappers import (
     _ExecuteCoreWrapper,
     _KickoffWrapper,
