import json
from typing import Any, Dict, Generator, List, Mapping, cast

import pytest
<<<<<<< HEAD
import vcr  # type: ignore
from crewai import Agent, Crew, Process, Task
from crewai_tools import SerperDevTool  # type: ignore
from openinference.instrumentation import OITracer, using_attributes
from openinference.instrumentation.crewai import CrewAIInstrumentor
from openinference.semconv.trace import SpanAttributes
=======
>>>>>>> e8b89735
from opentelemetry.sdk.resources import Resource
from opentelemetry.sdk.trace import TracerProvider
from opentelemetry.sdk.trace.export import SimpleSpanProcessor
from opentelemetry.sdk.trace.export.in_memory_span_exporter import InMemorySpanExporter
from opentelemetry.util.types import AttributeValue

<<<<<<< HEAD
test_vcr = vcr.VCR(
    serializer="yaml",
    cassette_library_dir="tests/openinference/instrumentation/crewai/fixtures/",
    record_mode="never",
    match_on=["uri", "method"],
=======
from openinference.instrumentation import OITracer, using_attributes
from openinference.instrumentation.crewai import CrewAIInstrumentor
from openinference.semconv.trace import (
    SpanAttributes,
>>>>>>> e8b89735
)


@pytest.fixture()
def in_memory_span_exporter() -> InMemorySpanExporter:
    return InMemorySpanExporter()


@pytest.fixture()
def tracer_provider(in_memory_span_exporter: InMemorySpanExporter) -> TracerProvider:
    resource = Resource(attributes={})
    tracer_provider = TracerProvider(resource=resource)
    tracer_provider.add_span_processor(SimpleSpanProcessor(in_memory_span_exporter))
    return tracer_provider


@pytest.fixture()
def setup_crewai_instrumentation(
    tracer_provider: TracerProvider,
) -> Generator[None, None, None]:
    CrewAIInstrumentor().instrument(tracer_provider=tracer_provider)
    yield
    CrewAIInstrumentor().uninstrument()


# Ensure we're using the common OITracer from common opeinference-instrumentation pkg
def test_oitracer(
    tracer_provider: TracerProvider,
    in_memory_span_exporter: InMemorySpanExporter,
    setup_crewai_instrumentation: Any,
) -> None:
    in_memory_span_exporter.clear()
    assert isinstance(CrewAIInstrumentor()._tracer, OITracer)


def test_crewai_instrumentation(
    tracer_provider: TracerProvider,
    in_memory_span_exporter: InMemorySpanExporter,
    setup_crewai_instrumentation: Any,
) -> None:
    with test_vcr.use_cassette("crew_session.yaml", filter_headers=["authorization"]):
        import os

        os.environ["OPENAI_API_KEY"] = "fake_key"
        os.environ["SERPER_API_KEY"] = "another_fake_key"
        search_tool = SerperDevTool()
        greeter = Agent(
            role="Senior Hello Sayer",
            goal="Greet everyone you meet",
            backstory="""You work at a greeting store.
            Your expertise is greeting people
            Your parents were greeters, your grand parents were greeters.
            You were born. Nay, destined to be a greeter""",
            verbose=True,
            allow_delegation=False,
            tools=[search_tool],
        )
        aristocrat = Agent(
            role="Aristocrat",
            goal="Be greeted",
            backstory="""You were born to be treated with a greeting all the time
          You transform greetings into pleasantries that you graciously
          give to greeters.""",
            verbose=True,
            allow_delegation=True,
        )
        # Create tasks for your agents
        task1 = Task(
            description="greet like you've never greeted before",
            expected_output="A greeting in bullet points",
            agent=greeter,
        )
        task2 = Task(
            description="Using the greeting, respond with the most satisfying pleasantry",
            expected_output="a bullet pointed pleasantry",
            agent=aristocrat,
        )
        crew = Crew(
            agents=[greeter, aristocrat],
            tasks=[task1, task2],
            verbose=True,
            process=Process.sequential,
        )
        crew.kickoff()
    spans = in_memory_span_exporter.get_finished_spans()
    assert len(spans) == 6
    checked_spans = 0
    for span in spans:
        attributes = dict(span.attributes or dict())
        if span.name == "Crew.kickoff":
            checked_spans += 1
            assert attributes.get("openinference.span.kind") == "CHAIN"
            assert attributes.get("output.value")
            assert attributes.get("llm.token_count.prompt") == 5751
            assert attributes.get("llm.token_count.completion") == 1793
            assert attributes.get("llm.token_count.total") == 7544
            assert span.status.is_ok
        elif span.name == "ToolUsage._use":
            checked_spans += 1
            assert attributes.get("openinference.span.kind") == "TOOL"
            assert attributes.get("tool.name") in (
                "Search the internet",
                "Ask question to coworker",
            )
            assert span.status.is_ok
        elif span.name == "Task._execute_core":
            checked_spans += 1
            assert attributes["openinference.span.kind"] == "AGENT"
            assert attributes.get("input.value")
            assert span.status.is_ok
    assert checked_spans == 6


def test_crewai_instrumentation_context_attributes(
    tracer_provider: TracerProvider,
    in_memory_span_exporter: InMemorySpanExporter,
    setup_crewai_instrumentation: Any,
    session_id: str,
    user_id: str,
    metadata: Dict[str, Any],
    tags: List[str],
    prompt_template: str,
    prompt_template_version: str,
    prompt_template_variables: Dict[str, Any],
) -> None:
    with using_attributes(
        session_id=session_id,
        user_id=user_id,
        metadata=metadata,
        tags=tags,
        prompt_template=prompt_template,
        prompt_template_version=prompt_template_version,
        prompt_template_variables=prompt_template_variables,
    ):
        with test_vcr.use_cassette(
            "crew_session_context_attributes.yaml", filter_headers=["authorization"]
        ):
            import os

            os.environ["OPENAI_API_KEY"] = "fake_key"
            os.environ["SERPER_API_KEY"] = "another_fake_key"
            search_tool = SerperDevTool()
            greeter = Agent(
                role="Senior Hello Sayer",
                goal="Greet everyone you meet",
                backstory="""You work at a greeting store.
                Your expertise is greeting people
                Your parents were greeters, your grand parents were greeters.
                You were born. Nay, destined to be a greeter""",
                verbose=True,
                allow_delegation=False,
                tools=[search_tool],
            )
            aristocrat = Agent(
                role="Aristocrat",
                goal="Be greeted",
                backstory="""You were born to be treated with a greeting all the time
              You transform greetings into pleasantries that you graciously
              give to greeters.""",
                verbose=True,
                allow_delegation=True,
            )
            # Create tasks for your agents
            task1 = Task(
                description="greet like you've never greeted before",
                expected_output="A greeting in bullet points",
                agent=greeter,
            )
            task2 = Task(
                description="Using the greeting, respond with the most satisfying pleasantry",
                expected_output="a bullet pointed pleasantry",
                agent=aristocrat,
            )
            crew = Crew(
                agents=[greeter, aristocrat],
                tasks=[task1, task2],
                verbose=True,
                process=Process.sequential,
            )
            crew.kickoff()
    spans = in_memory_span_exporter.get_finished_spans()
    assert len(spans) >= 1
    span = spans[0]
    attributes = dict(cast(Mapping[str, AttributeValue], span.attributes))
    _check_context_attributes(
        attributes,
        session_id,
        user_id,
        metadata,
        tags,
        prompt_template,
        prompt_template_version,
        prompt_template_variables,
    )


def _check_context_attributes(
    attributes: Dict[str, Any],
    session_id: str,
    user_id: str,
    metadata: Dict[str, Any],
    tags: List[str],
    prompt_template: str,
    prompt_template_version: str,
    prompt_template_variables: Dict[str, Any],
) -> None:
    assert attributes.pop(SpanAttributes.SESSION_ID, None) == session_id
    assert attributes.pop(SpanAttributes.USER_ID, None) == user_id
    attr_metadata = attributes.pop(SpanAttributes.METADATA, None)
    assert attr_metadata is not None
    assert isinstance(attr_metadata, str)  # must be json string
    metadata_dict = json.loads(attr_metadata)
    assert metadata_dict == metadata
    attr_tags = attributes.pop(SpanAttributes.TAG_TAGS, None)
    assert attr_tags is not None
    assert len(attr_tags) == len(tags)
    assert list(attr_tags) == tags
    assert attributes.pop(SpanAttributes.LLM_PROMPT_TEMPLATE, None) == prompt_template
    assert (
        attributes.pop(SpanAttributes.LLM_PROMPT_TEMPLATE_VERSION, None) == prompt_template_version
    )
    assert attributes.pop(SpanAttributes.LLM_PROMPT_TEMPLATE_VARIABLES, None) == json.dumps(
        prompt_template_variables
    )


@pytest.fixture()
def session_id() -> str:
    return "my-test-session-id"


@pytest.fixture()
def user_id() -> str:
    return "my-test-user-id"


@pytest.fixture()
def metadata() -> Dict[str, Any]:
    return {
        "test-int": 1,
        "test-str": "string",
        "test-list": [1, 2, 3],
        "test-dict": {
            "key-1": "val-1",
            "key-2": "val-2",
        },
    }


@pytest.fixture()
def tags() -> List[str]:
    return ["tag-1", "tag-2"]


@pytest.fixture
def prompt_template() -> str:
    return (
        "This is a test prompt template with int {var_int}, "
        "string {var_string}, and list {var_list}"
    )


@pytest.fixture
def prompt_template_version() -> str:
    return "v1.0"


@pytest.fixture
def prompt_template_variables() -> Dict[str, Any]:
    return {
        "var_int": 1,
        "var_str": "2",
        "var_list": [1, 2, 3],
    }<|MERGE_RESOLUTION|>--- conflicted
+++ resolved
@@ -2,34 +2,24 @@
 from typing import Any, Dict, Generator, List, Mapping, cast
 
 import pytest
-<<<<<<< HEAD
 import vcr  # type: ignore
 from crewai import Agent, Crew, Process, Task
 from crewai_tools import SerperDevTool  # type: ignore
 from openinference.instrumentation import OITracer, using_attributes
 from openinference.instrumentation.crewai import CrewAIInstrumentor
 from openinference.semconv.trace import SpanAttributes
-=======
->>>>>>> e8b89735
 from opentelemetry.sdk.resources import Resource
 from opentelemetry.sdk.trace import TracerProvider
 from opentelemetry.sdk.trace.export import SimpleSpanProcessor
 from opentelemetry.sdk.trace.export.in_memory_span_exporter import InMemorySpanExporter
 from opentelemetry.util.types import AttributeValue
 
-<<<<<<< HEAD
+
 test_vcr = vcr.VCR(
     serializer="yaml",
     cassette_library_dir="tests/openinference/instrumentation/crewai/fixtures/",
     record_mode="never",
     match_on=["uri", "method"],
-=======
-from openinference.instrumentation import OITracer, using_attributes
-from openinference.instrumentation.crewai import CrewAIInstrumentor
-from openinference.semconv.trace import (
-    SpanAttributes,
->>>>>>> e8b89735
-)
 
 
 @pytest.fixture()
