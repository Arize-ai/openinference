--- conflicted
+++ resolved
@@ -499,14 +499,10 @@
     yield from _get_attributes_from_tools(obj.tools)
     yield from _get_attributes_from_usage(obj.usage)
     yield from _get_attributes_from_response_output(obj.output)
-<<<<<<< HEAD
-    yield from _get_attributes_from_response_instruction(obj.instructions)  # type: ignore[arg-type]
-=======
     if isinstance(obj.instructions, str):
         yield from _get_attributes_from_response_instruction(obj.instructions)
     else:
         pass  # TODO: handle list instructions
->>>>>>> 24733148
     yield LLM_MODEL_NAME, obj.model
     param = obj.model_dump(
         exclude_none=True,
