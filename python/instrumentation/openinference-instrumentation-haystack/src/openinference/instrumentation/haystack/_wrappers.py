--- conflicted
+++ resolved
@@ -1,7 +1,7 @@
 from abc import ABC
 from enum import Enum, auto
-<<<<<<< HEAD
 from inspect import BoundArguments, signature
+from json import loads
 from typing import (
     Any,
     Callable,
@@ -12,10 +12,6 @@
     Sequence,
     Tuple,
 )
-=======
-from json import loads
-from typing import Any, Callable, Iterator, List, Mapping, Optional, Tuple
->>>>>>> a492dec6
 
 import opentelemetry.context as context_api
 from openinference.instrumentation import get_attributes_from_context, safe_json_dumps
@@ -149,34 +145,21 @@
                     for i, reply in enumerate(response["replies"]):
                         span.set_attributes(
                             {
-                                **dict(_get_tool_output(response, i)),
+                                **dict(_get_tool_call_attributes(response, i)),
                                 f"{LLM_OUTPUT_MESSAGES}.{i}.{MESSAGE_ROLE}": reply.role,
                                 f"{LLM_OUTPUT_MESSAGES}.{i}.{MESSAGE_CONTENT}": reply.content,
                             }
                         )
                 else:
                     span.set_attributes(
-<<<<<<< HEAD
                         {
                             **dict(_get_llm_token_count_attributes(response["meta"][0]["usage"])),
                             LLM_MODEL_NAME: response["meta"][0]["model"],
+                            OUTPUT_VALUE: safe_json_dumps(response["replies"]),
+                            OUTPUT_MIME_TYPE: JSON,
+                            f"{LLM_OUTPUT_MESSAGES}.0.{MESSAGE_CONTENT}": response["replies"][0],
+                            f"{LLM_OUTPUT_MESSAGES}.0.{MESSAGE_ROLE}": ChatRole.ASSISTANT,
                         }
-=======
-                        dict(
-                            _flatten(
-                                {
-                                    **dict(_get_token_counts(response["meta"][0]["usage"])),
-                                    LLM_MODEL_NAME: response["meta"][0]["model"],
-                                    OUTPUT_VALUE: safe_json_dumps(response["replies"]),
-                                    OUTPUT_MIME_TYPE: JSON,
-                                    f"{LLM_OUTPUT_MESSAGES}.0.{MESSAGE_CONTENT}": response[
-                                        "replies"
-                                    ][0],
-                                    f"{LLM_OUTPUT_MESSAGES}.0.{MESSAGE_ROLE}": ChatRole.ASSISTANT,
-                                }
-                            )
-                        )
->>>>>>> a492dec6
                     )
             elif component_type is ComponentType.EMBEDDER:
                 emb_len = len(response["embedding"])
@@ -349,7 +332,28 @@
         yield LLM_TOKEN_COUNT_TOTAL, total_tokens
 
 
-<<<<<<< HEAD
+def _get_tool_call_attributes(response: Any, iteration: int) -> Iterator[Tuple[str, Any]]:
+    """
+    Extract tool information from the generation_kwargs.
+    """
+    if not isinstance(response, dict):
+        return
+    if (replies := response.get("replies")) is not None:
+        for i, reply in enumerate(replies):
+            if reply.meta.get("finish_reason") == "tool_calls":
+                tool_args = loads(reply.content)[0]["function"]
+                yield (
+                    f"{LLM_OUTPUT_MESSAGES}.{iteration}.{MESSAGE_TOOL_CALLS}.{i}"
+                    f".{TOOL_CALL_FUNCTION_ARGUMENTS_JSON}",
+                    safe_json_dumps(loads(tool_args["arguments"])),
+                )
+                yield (
+                    f"{LLM_OUTPUT_MESSAGES}.{iteration}.{MESSAGE_TOOL_CALLS}.{i}"
+                    f".{TOOL_CALL_FUNCTION_NAME}",
+                    tool_args["name"],
+                )
+
+
 def _get_llm_prompt_template_attributes_from_prompt_builder(
     component: Component, run_bound_args: BoundArguments
 ) -> Iterator[Tuple[str, str]]:
@@ -401,34 +405,6 @@
                 f"{RETRIEVAL_DOCUMENTS}.{doc_index}." f"{DOCUMENT_METADATA}",
                 safe_json_dumps(metadata),
             )
-=======
-def _get_tool_output(response: Any, iteration: int) -> Iterator[Tuple[str, Any]]:
-    """
-    Extract tool information from the generation_kwargs.
-    """
-    if not isinstance(response, dict):
-        return
-    if (replies := response.get("replies")) is not None:
-        for i, reply in enumerate(replies):
-            if reply.meta.get("finish_reason") == "tool_calls":
-                tool_args = loads(reply.content)[0]["function"]
-                yield (
-                    f"{LLM_OUTPUT_MESSAGES}.{iteration}.{MESSAGE_TOOL_CALLS}.{i}"
-                    f".{TOOL_CALL_FUNCTION_ARGUMENTS_JSON}",
-                    safe_json_dumps(loads(tool_args["arguments"])),
-                )
-                yield (
-                    f"{LLM_OUTPUT_MESSAGES}.{iteration}.{MESSAGE_TOOL_CALLS}.{i}"
-                    f".{TOOL_CALL_FUNCTION_NAME}",
-                    tool_args["name"],
-                )
-
-
-CHAIN = OpenInferenceSpanKindValues.CHAIN
-EMBEDDING = OpenInferenceSpanKindValues.EMBEDDING
-LLM = OpenInferenceSpanKindValues.LLM
-RETRIEVER = OpenInferenceSpanKindValues.RETRIEVER
->>>>>>> a492dec6
 
 
 def _mask_embedding_vectors(key: str, value: Any) -> Tuple[str, Any]:
