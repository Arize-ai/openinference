[build-system]
requires = ["hatchling"]
build-backend = "hatchling.build"

[project]
name = "openinference-instrumentation-dspy"
dynamic = ["version"]
description = "OpenInference DSPy Instrumentation"
readme = "README.md"
license = "Apache-2.0"
requires-python = ">=3.10, <3.15"
authors = [
  { name = "OpenInference Authors", email = "oss@arize.com" },
]
classifiers = [
  "Development Status :: 5 - Production/Stable",
  "Intended Audience :: Developers",
  "License :: OSI Approved :: Apache Software License",
  "Programming Language :: Python",
  "Programming Language :: Python :: 3",
  "Programming Language :: Python :: 3.10",
  "Programming Language :: Python :: 3.11",
  "Programming Language :: Python :: 3.12",
  "Programming Language :: Python :: 3.13",
  "Programming Language :: Python :: 3.14",
]
dependencies = [
  "opentelemetry-api",
  "opentelemetry-instrumentation",
  "opentelemetry-semantic-conventions",
  "openinference-instrumentation>=0.1.27",
  "openinference-semantic-conventions>=0.1.17",
  "wrapt",
  "typing-extensions",
]

[project.optional-dependencies]
instruments = [
  "dspy >= 2.6.22",
]
test = [
  "dspy>=2.6.22",
  "google-generativeai",
  "opentelemetry-sdk",
  "pytest-recording",
  "litellm",
  "urllib3<3.0",
<<<<<<< HEAD
  # A recent vcrpy update introduced an issue where a future is not properly awaited,
  # causing: "RuntimeError: await wasn't used with future".
  # Pinning vcrpy to the last known working version until the issue is resolved.
  "vcrpy==7.0.0",
=======
  # Temporary vcrpy pin to avoid async future await regression
  "vcrpy>=5.0.0,<8.0.0",
>>>>>>> 586a6a02
]

[project.entry-points.opentelemetry_instrumentor]
dspy = "openinference.instrumentation.dspy:DSPyInstrumentor"

[project.entry-points.openinference_instrumentor]
dspy = "openinference.instrumentation.dspy:DSPyInstrumentor"

[project.urls]
Homepage = "https://github.com/Arize-ai/openinference/tree/main/python/instrumentation/openinference-instrumentation-dspy"

[tool.hatch.version]
path = "src/openinference/instrumentation/dspy/version.py"

[tool.hatch.build.targets.sdist]
include = [
  "/src",
  "/tests",
]

[tool.hatch.build.targets.wheel]
packages = ["src/openinference"]

[tool.pytest.ini_options]
asyncio_mode = "auto"
testpaths = [
  "tests",
]

[tool.mypy]
strict = true
explicit_package_bases = true
exclude = [
  "examples",
  "dist",
  "sdist",
]

[[tool.mypy.overrides]]
ignore_missing_imports = true
module = [
  "wrapt",
  "dspy.*",
]

[tool.ruff]
line-length = 100
target-version = "py310"

[tool.ruff.lint.per-file-ignores]
"*.ipynb" = ["E402", "E501"]

[tool.ruff.lint]
select = ["E", "F", "W", "I"]

[tool.ruff.lint.isort]
force-single-line = false<|MERGE_RESOLUTION|>--- conflicted
+++ resolved
@@ -45,15 +45,7 @@
   "pytest-recording",
   "litellm",
   "urllib3<3.0",
-<<<<<<< HEAD
-  # A recent vcrpy update introduced an issue where a future is not properly awaited,
-  # causing: "RuntimeError: await wasn't used with future".
-  # Pinning vcrpy to the last known working version until the issue is resolved.
-  "vcrpy==7.0.0",
-=======
-  # Temporary vcrpy pin to avoid async future await regression
   "vcrpy>=5.0.0,<8.0.0",
->>>>>>> 586a6a02
 ]
 
 [project.entry-points.opentelemetry_instrumentor]
