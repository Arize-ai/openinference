--- conflicted
+++ resolved
@@ -659,7 +659,6 @@
 
         # Collect tool calls from this chunk
         if chunk.tool_calls:
-<<<<<<< HEAD
             for tool_call in chunk.tool_calls:               
                 if _get_attr(tool_call, "id"):
                     tool_call_dict = {"id": _get_attr(tool_call, "id"), "type": _get_attr(tool_call, "type")}
@@ -668,16 +667,6 @@
                         tool_call_dict["function"] = {
                             "name": _get_attr(function_obj, "name"),
                             "arguments": _get_attr(function_obj, "arguments"),
-=======
-            for tool_call in chunk.tool_calls:
-                if tool_call.get("id"):
-                    tool_call_dict = {"id": tool_call.get("id"), "type": tool_call.get("type")}
-                    if tool_call.get("function"):
-                        function_data = tool_call.get("function", {})
-                        tool_call_dict["function"] = {
-                            "name": function_data.get("name"),
-                            "arguments": function_data.get("arguments"),
->>>>>>> 2f15069d
                         }
                     all_tool_calls.append(tool_call_dict)
 
