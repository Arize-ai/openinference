import json
from enum import Enum
from inspect import signature
from typing import (
    Any,
    Awaitable,
    Callable,
    Dict,
    Iterator,
    Mapping,
    Optional,
    OrderedDict,
    Tuple,
    Union,
)

from opentelemetry import context as context_api
from opentelemetry import trace as trace_api
from opentelemetry.util.types import AttributeValue

from agno.agent import Agent
from agno.models.base import Model
from agno.team import Team
from agno.tools.function import Function, FunctionCall
from agno.tools.toolkit import Toolkit
from openinference.instrumentation import get_attributes_from_context, safe_json_dumps
from openinference.semconv.trace import (
    MessageAttributes,
    OpenInferenceMimeTypeValues,
    OpenInferenceSpanKindValues,
    SpanAttributes,
    ToolAttributes,
    ToolCallAttributes,
)


def _flatten(mapping: Optional[Mapping[str, Any]]) -> Iterator[Tuple[str, AttributeValue]]:
    if not mapping:
        return
    for key, value in mapping.items():
        if value is None:
            continue
        if isinstance(value, Mapping):
            for sub_key, sub_value in _flatten(value):
                yield f"{key}.{sub_key}", sub_value
        elif isinstance(value, list) and any(isinstance(item, Mapping) for item in value):
            for index, sub_mapping in enumerate(value):
                for sub_key, sub_value in _flatten(sub_mapping):
                    yield f"{key}.{index}.{sub_key}", sub_value
        else:
            if isinstance(value, Enum):
                value = value.value
            yield key, value


def _get_input_value(method: Callable[..., Any], *args: Any, **kwargs: Any) -> str:
    arguments = _bind_arguments(method, *args, **kwargs)
    arguments = _strip_method_args(arguments)
    return safe_json_dumps(arguments)


def _bind_arguments(method: Callable[..., Any], *args: Any, **kwargs: Any) -> Dict[str, Any]:
    method_signature = signature(method)
    bound_args = method_signature.bind(*args, **kwargs)
    bound_args.apply_defaults()
    arguments = bound_args.arguments
    arguments = OrderedDict(
        {key: value for key, value in arguments.items() if value is not None and value != {}}
    )
    return arguments


def _strip_method_args(arguments: Mapping[str, Any]) -> dict[str, Any]:
    return {key: value for key, value in arguments.items() if key not in ("self", "cls")}


def _agent_run_attributes(
    agent: Union[Agent, Team], key_suffix: str = ""
) -> Iterator[Tuple[str, AttributeValue]]:
    if isinstance(agent, Team):
        yield f"agno{key_suffix}.team", agent.name or ""
        for member in agent.members:
            yield from _agent_run_attributes(member, f".{member.name}")
    elif isinstance(agent, Agent):
        if agent.name:
            yield f"agno{key_suffix}.agent", agent.name or ""

        if agent.session_id:
            yield SESSION_ID, agent.session_id

        if agent.knowledge:
            yield f"agno{key_suffix}.knowledge", agent.knowledge.__class__.__name__

        if agent.tools:
            tool_names = []
            for tool in agent.tools:
                if isinstance(tool, Function):
                    tool_names.append(tool.name)
                elif isinstance(tool, Toolkit):
                    tool_names.extend([f for f in tool.functions.keys()])
                elif callable(tool):
                    tool_names.append(tool.__name__)
                else:
                    tool_names.append(str(tool))
            yield "agno{key_suffix}.tools", tool_names


class _RunWrapper:
    def __init__(self, tracer: trace_api.Tracer) -> None:
        self._tracer = tracer

    def run(
        self,
        wrapped: Callable[..., Any],
        instance: Any,
        args: Tuple[Any, ...],
        kwargs: Mapping[str, Any],
    ) -> Any:
        if context_api.get_value(context_api._SUPPRESS_INSTRUMENTATION_KEY):
            return wrapped(*args, **kwargs)
        agent = instance
        if hasattr(agent, "name") and agent.name:
            agent_name = agent.name.replace(" ", "_").replace("-", "_")
        else:
            agent_name = "Agent"
        span_name = f"{agent_name}.run"

        with self._tracer.start_as_current_span(
            span_name,
            attributes=dict(
                _flatten(
                    {
                        OPENINFERENCE_SPAN_KIND: AGENT,
                        INPUT_VALUE: _get_input_value(
                            wrapped,
                            *args,
                            **kwargs,
                        ),
                        **dict(_agent_run_attributes(agent)),
                        **dict(get_attributes_from_context()),
                    }
                )
            ),
        ) as span:
            try:
                run_response = wrapped(*args, **kwargs)
                
                span.set_status(trace_api.StatusCode.OK)
                span.set_attribute(OUTPUT_VALUE, run_response.to_json())
                return run_response

            except Exception as e:
                span.set_status(trace_api.StatusCode.ERROR, str(e))
                raise

    def run_stream(
        self,
        wrapped: Callable[..., Any],
        instance: Any,
        args: Tuple[Any, ...],
        kwargs: Mapping[str, Any],
    ) -> Any:
        if context_api.get_value(context_api._SUPPRESS_INSTRUMENTATION_KEY):
            return wrapped(*args, **kwargs)

        agent = instance
        if hasattr(agent, "name") and agent.name:
            agent_name = agent.name.replace(" ", "_").replace("-", "_")
        else:
            agent_name = "Agent"
        span_name = f"{agent_name}.run"

        with self._tracer.start_as_current_span(
            span_name,
            attributes=dict(
                _flatten(
                    {
                        OPENINFERENCE_SPAN_KIND: AGENT,
                        INPUT_VALUE: _get_input_value(
                            wrapped,
                            *args,
                            **kwargs,
                        ),
                        **dict(_agent_run_attributes(agent)),
                        **dict(get_attributes_from_context()),
                    }
                )
            ),
        ) as span:
            try:
<<<<<<< HEAD
                yield from wrapped(*args, **kwargs)
                run_response = agent.run_response
                span.set_status(trace_api.StatusCode.OK)
                span.set_attribute(OUTPUT_VALUE, run_response.to_json())
=======
                if "stream" in kwargs and kwargs["stream"] is True:
                    yield from wrapped(*args, **kwargs)
                    run_response = agent.run_response
                    span.set_status(trace_api.StatusCode.OK)
                    span.set_attribute(OUTPUT_VALUE, run_response.to_json())
                    span.set_attribute(OUTPUT_MIME_TYPE, JSON)
                else:
                    response = wrapped(*args, **kwargs)

                    for run_response in response:
                        span.set_status(trace_api.StatusCode.OK)
                        span.set_attribute(OUTPUT_VALUE, run_response.to_json())
                        span.set_attribute(OUTPUT_MIME_TYPE, JSON)
                        yield run_response
>>>>>>> c69192d1

            except Exception as e:
                span.set_status(trace_api.StatusCode.ERROR, str(e))
                raise

    async def arun(
        self,
        wrapped: Callable[..., Awaitable[Any]],
        instance: Any,
        args: Tuple[Any, ...],
        kwargs: Mapping[str, Any],
    ) -> Any:
        if context_api.get_value(context_api._SUPPRESS_INSTRUMENTATION_KEY):
            response = await wrapped(*args, **kwargs)
            return response

        agent = instance
        if hasattr(agent, "name"):
            agent_name = agent.name.replace(" ", "_").replace("-", "_")
        else:
            agent_name = "Agent"
        span_name = f"{agent_name}.run"

        with self._tracer.start_as_current_span(
            span_name,
            attributes=dict(
                _flatten(
                    {
                        OPENINFERENCE_SPAN_KIND: AGENT,
                        INPUT_VALUE: _get_input_value(
                            wrapped,
                            *args,
                            **kwargs,
                        ),
                        **dict(_agent_run_attributes(agent)),
                        **dict(get_attributes_from_context()),
                    }
                )
            ),
        ) as span:
            try:
                run_response = await wrapped(*args, **kwargs)
                span.set_status(trace_api.StatusCode.OK)
                span.set_attribute(OUTPUT_VALUE, run_response.to_json())
                return run_response
            except Exception as e:
                span.set_status(trace_api.StatusCode.ERROR, str(e))
                raise

    async def arun_stream(
        self,
        wrapped: Callable[..., Awaitable[Any]],
        instance: Any,
        args: Tuple[Any, ...],
        kwargs: Mapping[str, Any],
    ) -> Any:
        if context_api.get_value(context_api._SUPPRESS_INSTRUMENTATION_KEY):
            async for response in await wrapped(*args, **kwargs):
                yield response

        agent = instance
        if hasattr(agent, "name") and agent.name:
            agent_name = agent.name.replace(" ", "_").replace("-", "_")
        else:
            agent_name = "Agent"
        span_name = f"{agent_name}.run"

        with self._tracer.start_as_current_span(
            span_name,
            attributes=dict(
                _flatten(
                    {
                        OPENINFERENCE_SPAN_KIND: AGENT,
                        INPUT_VALUE: _get_input_value(
                            wrapped,
                            *args,
                            **kwargs,
                        ),
                        **dict(_agent_run_attributes(agent)),
                        **dict(get_attributes_from_context()),
                    }
                )
            ),
        ) as span:
            try:
<<<<<<< HEAD
                async for response in wrapped(*args, **kwargs):
                    yield response
                run_response = agent.run_response
                span.set_status(trace_api.StatusCode.OK)
                span.set_attribute(OUTPUT_VALUE, run_response.to_json())
=======
                if "stream" in kwargs and kwargs["stream"] is True:
                    span.set_status(trace_api.StatusCode.OK)
                    async for response in wrapped(*args, **kwargs):  # type: ignore[attr-defined]
                        yield response
                    run_response = agent.run_response
                    span.set_status(trace_api.StatusCode.OK)
                    span.set_attribute(OUTPUT_VALUE, run_response.to_json())
                else:
                    response = wrapped(*args, **kwargs)

                    run_response = await response.__anext__()
                    span.set_status(trace_api.StatusCode.OK)
                    span.set_attribute(OUTPUT_VALUE, run_response.to_json())
                    yield run_response

>>>>>>> c69192d1
            except Exception as e:
                span.set_status(trace_api.StatusCode.ERROR, str(e))
                raise


def _llm_input_messages(arguments: Mapping[str, Any]) -> Iterator[Tuple[str, Any]]:
    def process_message(idx: int, role: str, content: str) -> Iterator[Tuple[str, Any]]:
        yield f"{LLM_INPUT_MESSAGES}.{idx}.{MESSAGE_ROLE}", role
        yield f"{LLM_INPUT_MESSAGES}.{idx}.{MESSAGE_CONTENT}", content

    messages = arguments.get("messages", [])
    for i, message in enumerate(messages):
        role, content = message.role, message.get_content_string()
        if content:
            yield from process_message(i, role, content)

    tools = arguments.get("tools", [])
    for tool_index, tool in enumerate(tools):
        yield f"{LLM_TOOLS}.{tool_index}.{TOOL_JSON_SCHEMA}", safe_json_dumps(tool)


def _llm_invocation_parameters(model: Model) -> Iterator[Tuple[str, Any]]:
    request_kwargs = {}
    if getattr(model, "request_kwargs", None):
        request_kwargs = model.request_kwargs  # type: ignore[attr-defined]
    if getattr(model, "request_params", None):
        request_kwargs = model.request_params  # type: ignore[attr-defined]
    if getattr(model, "get_request_kwargs", None):
        request_kwargs = model.get_request_kwargs()  # type: ignore[attr-defined]
    if getattr(model, "get_request_params", None):
        request_kwargs = model.get_request_params()  # type: ignore[attr-defined]

    if request_kwargs:
        yield LLM_INVOCATION_PARAMETERS, safe_json_dumps(request_kwargs)


def _input_value_and_mime_type(arguments: Mapping[str, Any]) -> Iterator[Tuple[str, Any]]:
    yield INPUT_MIME_TYPE, JSON
    yield INPUT_VALUE, safe_json_dumps(arguments)


def _output_value_and_mime_type(output: str) -> Iterator[Tuple[str, Any]]:
    yield OUTPUT_MIME_TYPE, JSON
    yield OUTPUT_VALUE, output


def _parse_model_output(output: Any) -> str:
    if hasattr(output, "model_dump_json"):
        return output.model_dump_json()  # type: ignore[no-any-return]
    elif isinstance(output, dict):
        return json.dumps(output)
    else:
        return str(output)


class _ModelWrapper:
    def __init__(self, tracer: trace_api.Tracer) -> None:
        self._tracer = tracer

    def run(
        self,
        wrapped: Callable[..., Any],
        instance: Any,
        args: Tuple[Any, ...],
        kwargs: Mapping[str, Any],
    ) -> Any:
        if context_api.get_value(context_api._SUPPRESS_INSTRUMENTATION_KEY):
            return wrapped(*args, **kwargs)

        arguments = _bind_arguments(wrapped, *args, **kwargs)

        model = instance
        model_name = model.name
        span_name = f"{model_name}.invoke"

        with self._tracer.start_as_current_span(
            span_name,
            attributes={
                OPENINFERENCE_SPAN_KIND: LLM,
                **dict(_input_value_and_mime_type(arguments)),
                **dict(_llm_invocation_parameters(model)),
                **dict(_llm_input_messages(arguments)),
                **dict(get_attributes_from_context()),
            },
        ) as span:
            span.set_status(trace_api.StatusCode.OK)
            span.set_attribute(LLM_MODEL_NAME, model.id)
            span.set_attribute(LLM_PROVIDER, model.provider)

            response = wrapped(*args, **kwargs)
            output_message = _parse_model_output(response)

            span.set_attributes(dict(_output_value_and_mime_type(output_message)))
            return response

    def run_stream(
        self,
        wrapped: Callable[..., Any],
        instance: Any,
        args: Tuple[Any, ...],
        kwargs: Mapping[str, Any],
    ) -> Any:
        if context_api.get_value(context_api._SUPPRESS_INSTRUMENTATION_KEY):
            return wrapped(*args, **kwargs)

        arguments = _bind_arguments(wrapped, *args, **kwargs)

        model = instance
        model_name = model.name
        span_name = f"{model_name}.invoke_stream"

        with self._tracer.start_as_current_span(
            span_name,
            attributes={
                OPENINFERENCE_SPAN_KIND: LLM,
                **dict(_input_value_and_mime_type(arguments)),
                **dict(_llm_invocation_parameters(model)),
                **dict(_llm_input_messages(arguments)),
                **dict(get_attributes_from_context()),
            },
        ) as span:
            span.set_status(trace_api.StatusCode.OK)
            span.set_attribute(LLM_MODEL_NAME, model.id)
            span.set_attribute(LLM_PROVIDER, model.provider)

            responses = []
            for chunk in wrapped(*args, **kwargs):
                responses.append(chunk)
                yield chunk
            output_message = json.dumps([_parse_model_output(response) for response in responses])
            span.set_attributes(dict(_output_value_and_mime_type(output_message)))

    async def arun(
        self,
        wrapped: Callable[..., Awaitable[Any]],
        instance: Any,
        args: Tuple[Any, ...],
        kwargs: Mapping[str, Any],
    ) -> Any:
        if context_api.get_value(context_api._SUPPRESS_INSTRUMENTATION_KEY):
            return wrapped(*args, **kwargs)

        arguments = _bind_arguments(wrapped, *args, **kwargs)

        model = instance
        model_name = model.name
        span_name = f"{model_name}.ainvoke"

        with self._tracer.start_as_current_span(
            span_name,
            attributes={
                OPENINFERENCE_SPAN_KIND: LLM,
                **dict(_input_value_and_mime_type(arguments)),
                **dict(_llm_invocation_parameters(model)),
                **dict(_llm_input_messages(arguments)),
                **dict(get_attributes_from_context()),
            },
        ) as span:
            span.set_status(trace_api.StatusCode.OK)
            span.set_attribute(LLM_MODEL_NAME, model.id)
            span.set_attribute(LLM_PROVIDER, model.provider)

            response = await wrapped(*args, **kwargs)
            output_message = _parse_model_output(response)

            span.set_attributes(dict(_output_value_and_mime_type(output_message)))
            return response

    async def arun_stream(
        self,
        wrapped: Callable[..., Awaitable[Any]],
        instance: Any,
        args: Tuple[Any, ...],
        kwargs: Mapping[str, Any],
    ) -> Any:
        if context_api.get_value(context_api._SUPPRESS_INSTRUMENTATION_KEY):
            async for response in wrapped(*args, **kwargs):  # type: ignore[attr-defined]
                yield response
            return

        arguments = _bind_arguments(wrapped, *args, **kwargs)

        model = instance
        model_name = model.name
        span_name = f"{model_name}.ainvoke_stream"

        with self._tracer.start_as_current_span(
            span_name,
            attributes={
                OPENINFERENCE_SPAN_KIND: LLM,
                **dict(_input_value_and_mime_type(arguments)),
                **dict(_llm_invocation_parameters(model)),
                **dict(_llm_input_messages(arguments)),
                **dict(get_attributes_from_context()),
            },
        ) as span:
            span.set_status(trace_api.StatusCode.OK)
            span.set_attribute(LLM_MODEL_NAME, model.id)
            span.set_attribute(LLM_PROVIDER, model.provider)

            responses = []
            async for chunk in wrapped(*args, **kwargs):  # type: ignore[attr-defined]
                responses.append(chunk)
                yield chunk
            output_message = json.dumps([_parse_model_output(response) for response in responses])
            span.set_attributes(dict(_output_value_and_mime_type(output_message)))


def _function_call_attributes(function_call: FunctionCall) -> Iterator[Tuple[str, Any]]:
    function = function_call.function
    function_name = function.name
    function_arguments = function_call.arguments

    yield TOOL_NAME, function_name

    if function_description := getattr(function, "description", None):
        yield TOOL_DESCRIPTION, function_description
    yield TOOL_PARAMETERS, safe_json_dumps(function_arguments)


def _output_value_and_mime_type_for_tool_span(result: Any) -> Iterator[Tuple[str, Any]]:
    yield OUTPUT_VALUE, str(result)
    yield OUTPUT_MIME_TYPE, TEXT


class _FunctionCallWrapper:
    def __init__(self, tracer: trace_api.Tracer) -> None:
        self._tracer = tracer

    def run(
        self,
        wrapped: Callable[..., Any],
        instance: Any,
        args: Tuple[Any, ...],
        kwargs: Mapping[str, Any],
    ) -> Any:
        if context_api.get_value(context_api._SUPPRESS_INSTRUMENTATION_KEY):
            return wrapped(*args, **kwargs)

        function_call = instance
        function = function_call.function
        function_name = function.name
        function_arguments = function_call.arguments

        span_name = f"{function_name}"

        with self._tracer.start_as_current_span(
            span_name,
            attributes={
                OPENINFERENCE_SPAN_KIND: TOOL,
                INPUT_VALUE: safe_json_dumps(function_arguments),
                **dict(_function_call_attributes(function_call)),
                **dict(get_attributes_from_context()),
            },
        ) as span:
            response = wrapped(*args, **kwargs)
            function_result = function_call.result

            span.set_status(trace_api.StatusCode.OK)
            span.set_attributes(
                dict(
                    _output_value_and_mime_type_for_tool_span(
                        result=function_result,
                    )
                )
            )
        return response

    async def arun(
        self,
        wrapped: Callable[..., Awaitable[Any]],
        instance: Any,
        args: Tuple[Any, ...],
        kwargs: Mapping[str, Any],
    ) -> Any:
        if context_api.get_value(context_api._SUPPRESS_INSTRUMENTATION_KEY):
            return await wrapped(*args, **kwargs)

        function_call = instance
        function = function_call.function
        function_name = function.name

        span_name = f"{function_name}"

        with self._tracer.start_as_current_span(
            span_name,
            attributes={
                OPENINFERENCE_SPAN_KIND: TOOL,
                INPUT_VALUE: _get_input_value(
                    wrapped,
                    *args,
                    **kwargs,
                ),
                **dict(_function_call_attributes(function_call)),
                **dict(get_attributes_from_context()),
            },
        ) as span:
            response = await wrapped(*args, **kwargs)
            function_result = function_call.result

            span.set_status(trace_api.StatusCode.OK)
            span.set_attributes(
                dict(
                    _output_value_and_mime_type_for_tool_span(
                        result=function_result,
                    )
                )
            )
        return response


# span attributes
INPUT_MIME_TYPE = SpanAttributes.INPUT_MIME_TYPE
INPUT_VALUE = SpanAttributes.INPUT_VALUE
SESSION_ID = SpanAttributes.SESSION_ID
LLM_TOOLS = SpanAttributes.LLM_TOOLS
LLM_INPUT_MESSAGES = SpanAttributes.LLM_INPUT_MESSAGES
LLM_INVOCATION_PARAMETERS = SpanAttributes.LLM_INVOCATION_PARAMETERS
LLM_MODEL_NAME = SpanAttributes.LLM_MODEL_NAME
LLM_PROVIDER = SpanAttributes.LLM_PROVIDER
LLM_OUTPUT_MESSAGES = SpanAttributes.LLM_OUTPUT_MESSAGES
LLM_PROMPTS = SpanAttributes.LLM_PROMPTS
LLM_TOKEN_COUNT_COMPLETION = SpanAttributes.LLM_TOKEN_COUNT_COMPLETION
LLM_TOKEN_COUNT_PROMPT = SpanAttributes.LLM_TOKEN_COUNT_PROMPT
LLM_TOKEN_COUNT_TOTAL = SpanAttributes.LLM_TOKEN_COUNT_TOTAL
LLM_FUNCTION_CALL = SpanAttributes.LLM_FUNCTION_CALL
OPENINFERENCE_SPAN_KIND = SpanAttributes.OPENINFERENCE_SPAN_KIND
OUTPUT_MIME_TYPE = SpanAttributes.OUTPUT_MIME_TYPE
OUTPUT_VALUE = SpanAttributes.OUTPUT_VALUE
TOOL_DESCRIPTION = SpanAttributes.TOOL_DESCRIPTION
TOOL_NAME = SpanAttributes.TOOL_NAME
TOOL_PARAMETERS = SpanAttributes.TOOL_PARAMETERS

# message attributes
MESSAGE_CONTENT = MessageAttributes.MESSAGE_CONTENT
MESSAGE_FUNCTION_CALL_ARGUMENTS_JSON = MessageAttributes.MESSAGE_FUNCTION_CALL_ARGUMENTS_JSON
MESSAGE_FUNCTION_CALL_NAME = MessageAttributes.MESSAGE_FUNCTION_CALL_NAME
MESSAGE_NAME = MessageAttributes.MESSAGE_NAME
MESSAGE_ROLE = MessageAttributes.MESSAGE_ROLE
MESSAGE_TOOL_CALLS = MessageAttributes.MESSAGE_TOOL_CALLS

# mime types
TEXT = OpenInferenceMimeTypeValues.TEXT.value
JSON = OpenInferenceMimeTypeValues.JSON.value

# span kinds
AGENT = OpenInferenceSpanKindValues.AGENT.value
LLM = OpenInferenceSpanKindValues.LLM.value
TOOL = OpenInferenceSpanKindValues.TOOL.value

# tool attributes
TOOL_JSON_SCHEMA = ToolAttributes.TOOL_JSON_SCHEMA

# tool call attributes
TOOL_CALL_FUNCTION_ARGUMENTS_JSON = ToolCallAttributes.TOOL_CALL_FUNCTION_ARGUMENTS_JSON
TOOL_CALL_FUNCTION_NAME = ToolCallAttributes.TOOL_CALL_FUNCTION_NAME
TOOL_CALL_ID = ToolCallAttributes.TOOL_CALL_ID<|MERGE_RESOLUTION|>--- conflicted
+++ resolved
@@ -147,6 +147,7 @@
                 
                 span.set_status(trace_api.StatusCode.OK)
                 span.set_attribute(OUTPUT_VALUE, run_response.to_json())
+                span.set_attribute(OUTPUT_MIME_TYPE, JSON)
                 return run_response
 
             except Exception as e:
@@ -188,27 +189,11 @@
             ),
         ) as span:
             try:
-<<<<<<< HEAD
                 yield from wrapped(*args, **kwargs)
                 run_response = agent.run_response
                 span.set_status(trace_api.StatusCode.OK)
                 span.set_attribute(OUTPUT_VALUE, run_response.to_json())
-=======
-                if "stream" in kwargs and kwargs["stream"] is True:
-                    yield from wrapped(*args, **kwargs)
-                    run_response = agent.run_response
-                    span.set_status(trace_api.StatusCode.OK)
-                    span.set_attribute(OUTPUT_VALUE, run_response.to_json())
-                    span.set_attribute(OUTPUT_MIME_TYPE, JSON)
-                else:
-                    response = wrapped(*args, **kwargs)
-
-                    for run_response in response:
-                        span.set_status(trace_api.StatusCode.OK)
-                        span.set_attribute(OUTPUT_VALUE, run_response.to_json())
-                        span.set_attribute(OUTPUT_MIME_TYPE, JSON)
-                        yield run_response
->>>>>>> c69192d1
+                span.set_attribute(OUTPUT_MIME_TYPE, JSON)
 
             except Exception as e:
                 span.set_status(trace_api.StatusCode.ERROR, str(e))
@@ -253,6 +238,7 @@
                 run_response = await wrapped(*args, **kwargs)
                 span.set_status(trace_api.StatusCode.OK)
                 span.set_attribute(OUTPUT_VALUE, run_response.to_json())
+                span.set_attribute(OUTPUT_MIME_TYPE, JSON)
                 return run_response
             except Exception as e:
                 span.set_status(trace_api.StatusCode.ERROR, str(e))
@@ -294,29 +280,12 @@
             ),
         ) as span:
             try:
-<<<<<<< HEAD
                 async for response in wrapped(*args, **kwargs):
                     yield response
                 run_response = agent.run_response
                 span.set_status(trace_api.StatusCode.OK)
                 span.set_attribute(OUTPUT_VALUE, run_response.to_json())
-=======
-                if "stream" in kwargs and kwargs["stream"] is True:
-                    span.set_status(trace_api.StatusCode.OK)
-                    async for response in wrapped(*args, **kwargs):  # type: ignore[attr-defined]
-                        yield response
-                    run_response = agent.run_response
-                    span.set_status(trace_api.StatusCode.OK)
-                    span.set_attribute(OUTPUT_VALUE, run_response.to_json())
-                else:
-                    response = wrapped(*args, **kwargs)
-
-                    run_response = await response.__anext__()
-                    span.set_status(trace_api.StatusCode.OK)
-                    span.set_attribute(OUTPUT_VALUE, run_response.to_json())
-                    yield run_response
-
->>>>>>> c69192d1
+                span.set_attribute(OUTPUT_MIME_TYPE, JSON)
             except Exception as e:
                 span.set_status(trace_api.StatusCode.ERROR, str(e))
                 raise
