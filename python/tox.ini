--- conflicted
+++ resolved
@@ -163,13 +163,10 @@
   openllmetry-latest: uv pip install -U opentelemetry-instrumentation-openai
   openlit: uv pip install --reinstall {toxinidir}/instrumentation/openinference-instrumentation-openlit[test]
   openlit-latest: uv pip install -U openlit
-<<<<<<< HEAD
   pipecat: uv pip install --reinstall {toxinidir}/instrumentation/openinference-instrumentation-pipecat[test]
   pipecat-latest: uv pip install -U pipecat-ai
-=======
   uv pip list -v
 
->>>>>>> 248d025c
 commands =
   ruff: ruff format .
   ruff: ruff check --fix .
