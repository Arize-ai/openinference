[mypy]
strict = true
explicit_package_bases = true
exclude = (?x)(
          ^examples    # examples folder
          | ^dist      # dist folder
          | ^sdist     # sdist folder
          )

[mypy-wrapt]
ignore_missing_imports = True
<<<<<<< HEAD
[mypy-dspy.*]
ignore_missing_imports = True
[mypy-dsp.*]
=======

[mypy-boto3]
ignore_missing_imports = True

[mypy-botocore.*]
>>>>>>> 01aad1fa
ignore_missing_imports = True<|MERGE_RESOLUTION|>--- conflicted
+++ resolved
@@ -9,15 +9,11 @@
 
 [mypy-wrapt]
 ignore_missing_imports = True
-<<<<<<< HEAD
 [mypy-dspy.*]
 ignore_missing_imports = True
 [mypy-dsp.*]
-=======
-
+ignore_missing_imports = True
 [mypy-boto3]
 ignore_missing_imports = True
-
 [mypy-botocore.*]
->>>>>>> 01aad1fa
 ignore_missing_imports = True