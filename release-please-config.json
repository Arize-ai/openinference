--- conflicted
+++ resolved
@@ -79,13 +79,12 @@
             "package-name": "python-openinference-instrumentation-autogen",
             "release-type": "python"
         },
-<<<<<<< HEAD
         "python/instrumentation/openinference-instrumentation-beeai": {
             "package-name": "python-openinference-instrumentation-beeai",
-=======
+            "release-type": "python"
+        },
         "python/instrumentation/openinference-instrumentation-portkey": {
             "package-name": "python-openinference-instrumentation-portkey",
->>>>>>> 4b296d2e
             "release-type": "python"
         }
     }
