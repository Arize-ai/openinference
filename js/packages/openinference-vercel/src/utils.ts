import {
  MimeType,
  OpenInferenceSpanKind,
  SemanticConventions,
} from "@arizeai/openinference-semantic-conventions";
import { Attributes, AttributeValue, diag } from "@opentelemetry/api";
import {
  VercelSDKFunctionNameToSpanKindMap,
  AISemConvToOISemConvMap,
} from "./constants";
import {
  AISemanticConventions,
  AISemanticConventionsList,
} from "./AISemanticConventions";
import {
  OpenInferenceIOConventionKey,
  OpenInferenceSemanticConventionKey,
  SpanFilter,
} from "./types";
import {
  assertUnreachable,
  isArrayOfObjects,
  isStringArray,
} from "./typeUtils";
import { isAttributeValue } from "@opentelemetry/core";
import {
  safelyJSONParse,
  safelyJSONStringify,
  withSafety,
} from "@arizeai/openinference-core";
import { ReadableSpan } from "@opentelemetry/sdk-trace-base";
import { ReadWriteSpan } from "./types";

const onErrorCallback = (attributeType: string) => (error: unknown) => {
  diag.warn(
    `Unable to get OpenInference ${attributeType} attributes from AI attributes falling back to null: ${error}`,
  );
};

/**
 *
 * @param operationName - the operation name of the span
 * Operation names are set on Vercel spans as under the operation.name attribute with the
 * @example ai.generateText.doGenerate <functionId>
 * @returns the Vercel function name from the operation name or undefined if not found
 */
const getVercelFunctionNameFromOperationName = (
  operationName: string,
): string | undefined => {
  return operationName.split(" ")[0];
};

/**
 * Gets the OpenInference span kind that corresponds to the Vercel operation name
 * @param attributes the attributes of the span
 * @returns the OpenInference span kind associated with the attributes or null if not found
 */
const getOISpanKindFromAttributes = (
  attributes: Attributes,
): OpenInferenceSpanKind | string | undefined => {
  // If the span kind is already set, just use it
  const existingOISpanKind =
    attributes[SemanticConventions.OPENINFERENCE_SPAN_KIND];
  if (existingOISpanKind != null && typeof existingOISpanKind === "string") {
    return existingOISpanKind;
  }
  const maybeOperationName = attributes["operation.name"];
  if (maybeOperationName == null || typeof maybeOperationName !== "string") {
    return;
  }
  const maybeFunctionName =
    getVercelFunctionNameFromOperationName(maybeOperationName);
  if (maybeFunctionName == null) {
    return;
  }
  return VercelSDKFunctionNameToSpanKindMap.get(maybeFunctionName);
};

/**
 * {@link getOISpanKindFromAttributes} wrapped in {@link withSafety} which will return null if any error is thrown
 */
const safelyGetOISpanKindFromAttributes = withSafety({
  fn: getOISpanKindFromAttributes,
  onError: onErrorCallback("span kind"),
});

/**
 * Takes the attributes from the span and accumulates the attributes that are prefixed with "ai.settings" to be used as the invocation parameters
 * @param attributes the initial attributes of the span
 * @returns the OpenInference attributes associated with the invocation parameters
 */
const getInvocationParamAttributes = (attributes: Attributes) => {
  const settingAttributeKeys = Object.keys(attributes).filter((key) =>
    key.startsWith(AISemanticConventions.SETTINGS),
  );
  if (settingAttributeKeys.length === 0) {
    return null;
  }
  const settingAttributes = settingAttributeKeys.reduce((acc, key) => {
    const keyParts = key.split(".");
    const paramKey = keyParts[keyParts.length - 1];
    acc[paramKey] = attributes[key];
    return acc;
  }, {} as Attributes);

  return {
    [SemanticConventions.LLM_INVOCATION_PARAMETERS]:
      safelyJSONStringify(settingAttributes) ?? undefined,
  };
};

/**
 * {@link getInvocationParamAttributes} wrapped in {@link withSafety} which will return null if any error is thrown
 */
const safelyGetInvocationParamAttributes = withSafety({
  fn: getInvocationParamAttributes,
  onError: onErrorCallback("invocation parameters"),
});

/**
 * Determines whether the value is a valid JSON string
 * @param value the value to check
 * @returns whether the value is a valid JSON string
 */
const isValidJsonString = (value?: AttributeValue) => {
  if (typeof value !== "string") {
    return false;
  }
  const parsed = safelyJSONParse(value);
  return typeof parsed === "object" && parsed !== null;
};

/**
 * Gets the mime type of the attribute value
 * @param value the attribute value to check
 * @returns the mime type of the value
 */
const getMimeTypeFromValue = (value?: AttributeValue) => {
  if (isValidJsonString(value)) {
    return MimeType.JSON;
  }
  return MimeType.TEXT;
};

/**
 * Gets OpenInference attributes associated with the IO
 * @param object.attributeValue the IO attribute value set by Vercel
 * @param object.OpenInferenceSemanticConventionKey the corresponding OpenInference semantic convention
 * @returns the OpenInference attributes associated with the IO value
 */
const getIOValueAttributes = ({
  attributeValue,
  OpenInferenceSemanticConventionKey,
}: {
  attributeValue?: AttributeValue;
  OpenInferenceSemanticConventionKey: OpenInferenceIOConventionKey;
}) => {
  const mimeTypeSemanticConvention =
    OpenInferenceSemanticConventionKey === SemanticConventions.INPUT_VALUE
      ? SemanticConventions.INPUT_MIME_TYPE
      : SemanticConventions.OUTPUT_MIME_TYPE;
  return {
    [OpenInferenceSemanticConventionKey]: attributeValue,
    [mimeTypeSemanticConvention]: getMimeTypeFromValue(attributeValue),
  };
};

/**
 * {@link getIOValueAttributes} wrapped in {@link withSafety} which will return null if any error is thrown
 */
const safelyGetIOValueAttributes = withSafety({
  fn: getIOValueAttributes,
  onError: onErrorCallback("input / output"),
});

/**
 * Formats an embedding attribute value (i.e., embedding text or vector) into the expected format
 * Vercel embedding vector attributes are stringified arrays, however, the OpenInference spec expects them to be un-stringified arrays
 * @param value the value to format (either embedding text or vector)
 * @returns the formatted value or the original value if it is not a string or cannot be parsed
 */
const formatEmbeddingValue = (value: AttributeValue) => {
  if (typeof value !== "string") {
    return value;
  }
  const parsedValue = safelyJSONParse(value);
  if (isAttributeValue(parsedValue) && parsedValue !== null) {
    return parsedValue;
  }
  return value;
};

/**
 * Takes the Vercel embedding attribute value and the corresponding OpenInference attribute key and returns the OpenInference attributes associated with the embedding
 * The Vercel embedding attribute value can be a string or an array of strings
 * @param object the attribute value and the OpenInferenceSemanticConventionKey (either EMBEDDING_TEXT or EMBEDDING_VECTOR)
 * @returns the OpenInference attributes associated with the embedding
 */
const getEmbeddingAttributes = ({
  attributeValue,
  OpenInferenceSemanticConventionKey,
}: {
  attributeValue?: AttributeValue;
  OpenInferenceSemanticConventionKey: OpenInferenceSemanticConventionKey;
}) => {
  const EMBEDDING_PREFIX = SemanticConventions.EMBEDDING_EMBEDDINGS;

  if (typeof attributeValue === "string") {
    return {
      [`${EMBEDDING_PREFIX}.0.${OpenInferenceSemanticConventionKey}`]:
        formatEmbeddingValue(attributeValue),
    };
  }
  if (isStringArray(attributeValue)) {
    return attributeValue.reduce((acc: Attributes, embeddingValue, index) => {
      acc[
        `${EMBEDDING_PREFIX}.${index}.${OpenInferenceSemanticConventionKey}`
      ] = formatEmbeddingValue(embeddingValue);
      return acc;
    }, {});
  }
  return null;
};

/**
 * {@link getEmbeddingAttributes} wrapped in {@link withSafety} which will return null if any error is thrown
 */
const safelyGetEmbeddingAttributes = withSafety({
  fn: getEmbeddingAttributes,
  onError: onErrorCallback("embedding"),
});

/**
 * Gets the input_messages OpenInference attributes
 * @param promptMessages the attribute value of the Vercel prompt messages
 * @returns input_messages attributes
 */
const getInputMessageAttributes = (promptMessages?: AttributeValue) => {
  if (typeof promptMessages !== "string") {
    return null;
  }

  const messages = safelyJSONParse(promptMessages);

  if (!isArrayOfObjects(messages)) {
    return null;
  }

  return messages.reduce((acc: Attributes, message, index) => {
    const MESSAGE_PREFIX = `${SemanticConventions.LLM_INPUT_MESSAGES}.${index}`;
    if (message.role === "tool") {
      return {
        ...acc,
        ...message,
        [`${MESSAGE_PREFIX}.${SemanticConventions.MESSAGE_ROLE}`]: message.role,
        [`${MESSAGE_PREFIX}.${SemanticConventions.MESSAGE_TOOL_CALL_ID}`]:
          Array.isArray(message.content)
            ? typeof message.content[0]?.toolCallId === "string"
              ? message.content[0].toolCallId
              : undefined
            : typeof message.toolCallId === "string"
              ? message.toolCallId
              : undefined,
        [`${MESSAGE_PREFIX}.${SemanticConventions.TOOL_NAME}`]: Array.isArray(
          message.content,
        )
          ? typeof message.content[0]?.toolName === "string"
            ? message.content[0].toolName
            : undefined
          : typeof message.toolName === "string"
            ? message.toolName
            : undefined,
        [`${MESSAGE_PREFIX}.${SemanticConventions.MESSAGE_CONTENT}`]:
          Array.isArray(message.content)
            ? typeof message.content[0]?.result === "string"
              ? message.content[0].result
              : message.content[0]?.result
                ? JSON.stringify(message.content[0].result)
                : undefined
            : typeof message.content === "string"
              ? message.content
              : undefined,
      };
    } else if (isArrayOfObjects(message.content)) {
      const messageAttributes = message.content.reduce(
        (acc: Attributes, content, contentIndex) => {
          const CONTENTS_PREFIX = `${MESSAGE_PREFIX}.${SemanticConventions.MESSAGE_CONTENTS}.${contentIndex}`;
          const TOOL_CALL_PREFIX = `${MESSAGE_PREFIX}.${SemanticConventions.MESSAGE_TOOL_CALLS}.${contentIndex}`;
          return {
            ...acc,
            [`${CONTENTS_PREFIX}.${SemanticConventions.MESSAGE_CONTENT_TYPE}`]:
              typeof content.type === "string" ? content.type : undefined,
            [`${CONTENTS_PREFIX}.${SemanticConventions.MESSAGE_CONTENT_TEXT}`]:
              typeof content.text === "string" ? content.text : undefined,
            [`${CONTENTS_PREFIX}.${SemanticConventions.MESSAGE_CONTENT_IMAGE}`]:
              typeof content.image === "string" ? content.image : undefined,
            [`${TOOL_CALL_PREFIX}.${SemanticConventions.TOOL_CALL_ID}`]:
              typeof content.toolCallId === "string"
                ? content.toolCallId
                : undefined,
            [`${TOOL_CALL_PREFIX}.${SemanticConventions.TOOL_CALL_FUNCTION_NAME}`]:
              typeof content.toolName === "string"
                ? content.toolName
                : undefined,
            [`${TOOL_CALL_PREFIX}.${SemanticConventions.TOOL_CALL_FUNCTION_ARGUMENTS_JSON}`]:
              typeof content.args === "string"
                ? content.args
                : typeof content.args === "object"
                  ? JSON.stringify(content.args)
                  : undefined,
          };
        },
        {},
      );
      acc = {
        ...acc,
        ...messageAttributes,
      };
    } else if (typeof message.content === "string") {
      acc[`${MESSAGE_PREFIX}.${SemanticConventions.MESSAGE_CONTENT}`] =
        message.content;
    }
    acc[
      `${SemanticConventions.LLM_INPUT_MESSAGES}.${index}.${SemanticConventions.MESSAGE_ROLE}`
    ] = typeof message.role === "string" ? message.role : undefined;
    return acc;
  }, {});
};

/**
 * {@link getInputMessageAttributes} wrapped in {@link withSafety} which will return null if any error is thrown
 */
const safelyGetInputMessageAttributes = withSafety({
  fn: getInputMessageAttributes,
  onError: onErrorCallback("input message"),
});

/**
 * Gets the output_messages tool_call OpenInference attributes
 * @param toolCalls the attribute value of the Vercel result.toolCalls
 * @returns output_messages tool_call attributes
 */
const getToolCallMessageAttributes = (toolCalls?: AttributeValue) => {
  if (typeof toolCalls !== "string") {
    return null;
  }

  const parsedToolCalls = safelyJSONParse(toolCalls);

  if (!isArrayOfObjects(parsedToolCalls)) {
    return null;
  }

  const OUTPUT_MESSAGE_PREFIX = `${SemanticConventions.LLM_OUTPUT_MESSAGES}.0`;
  return {
    [`${OUTPUT_MESSAGE_PREFIX}.${SemanticConventions.MESSAGE_ROLE}`]:
      "assistant",
    ...parsedToolCalls.reduce((acc: Attributes, toolCall, index) => {
      const TOOL_CALL_PREFIX = `${OUTPUT_MESSAGE_PREFIX}.${SemanticConventions.MESSAGE_TOOL_CALLS}.${index}`;
      const toolCallArgsJSON = safelyJSONStringify(toolCall.args);
      return {
        ...acc,
        [`${TOOL_CALL_PREFIX}.${SemanticConventions.TOOL_CALL_FUNCTION_NAME}`]:
          isAttributeValue(toolCall.toolName) ? toolCall.toolName : undefined,
        [`${TOOL_CALL_PREFIX}.${SemanticConventions.TOOL_CALL_FUNCTION_ARGUMENTS_JSON}`]:
          toolCallArgsJSON != null ? toolCallArgsJSON : undefined,
      };
    }, {}),
  };
};

/**
 * {@link getToolCallMessageAttributes} wrapped in {@link withSafety} which will return null if any error is thrown
 */
const safelyGetToolCallMessageAttributes = withSafety({
  fn: getToolCallMessageAttributes,
  onError: onErrorCallback("tool call"),
});

/**
 * Gets the OpenInference metadata attributes
 * Both vercel and OpenInference attach metadata attributes to spans in a flat structure
 * @example Vercel: ai.telemetry.metadata.<metadataKey>
 * @example OpenInference: metadata.<metadataKey>
 * @param attributes the initial attributes of the span
 * @returns the OpenInference metadata attributes
 */
const getMetadataAttributes = (attributes: Attributes) => {
  const metadataAttributeKeys = Object.keys(attributes)
    .filter((key) => key.startsWith(AISemanticConventions.METADATA))
    .map((key) => ({ key: key.split(".")[3], value: attributes[key] }));
  if (metadataAttributeKeys.length === 0) {
    return null;
  }
  return metadataAttributeKeys.reduce((acc, { key, value }) => {
    return key != null
      ? {
          ...acc,
          [`${SemanticConventions.METADATA}.${key}`]: value,
        }
      : acc;
  }, {});
};

/**
 * {@link getMetadataAttributes} wrapped in {@link withSafety} which will return null if any error is thrown
 */
const safelyGetMetadataAttributes = withSafety({
  fn: getMetadataAttributes,
  onError: onErrorCallback("metadata"),
});

/**
 * Determines if a span should be promoted to a root span based on heuristics
 * about Vercel AI SDK naming patterns and span relationships.
 *
 * @param span - The span to evaluate
 * @param spanFilter - The span filter being used
 * @returns true if the span should be promoted to root, false otherwise
 */
const shouldPromoteToRootSpan = (
  span: ReadableSpan,
  spanFilter?: SpanFilter,
): boolean => {
  if (!span.parentSpanId || !spanFilter) {
    return false;
  }

  const operationName = span.attributes["operation.name"] as string;
  if (!operationName || !operationName.startsWith("ai.")) {
    return false;
  }

  // Don't promote nested AI operations - their parents are likely also AI spans
  // Examples: ai.generateText.doGenerate, ai.streamText.doStream, ai.embed.doEmbed
  if (operationName.includes(".do") || operationName.includes(".stream")) {
    return false;
  }

  // Don't promote tool calls - they're usually children of AI chains
  if (operationName.startsWith("ai.toolCall")) {
    return false;
  }

  // Only promote top-level AI operations that might genuinely be orphaned
  // Examples: ai.generateText, ai.streamText, ai.generateObject, ai.streamObject, ai.embed, ai.embedMany
  const topLevelAIOperations = [
    "ai.generateText",
    "ai.streamText",
    "ai.generateObject",
    "ai.streamObject",
    "ai.embed",
    "ai.embedMany",
  ];

  return topLevelAIOperations.some(
    (op) =>
      operationName.startsWith(op) && !operationName.includes(".", op.length),
  );
};

/**
 * Gets the OpenInference attributes associated with the span from the initial attributes
 * @param attributes the initial attributes of the span
 * @param span the span object (optional, for orphaned span detection)
 * @param spanFilter the span filter (optional, for orphaned span detection)
 * @returns The OpenInference attributes associated with the span
 */
const getOpenInferenceAttributes = (
  attributes: Attributes,
  span?: ReadableSpan,
  spanFilter?: SpanFilter,
): Attributes => {
  const spanKind = safelyGetOISpanKindFromAttributes(attributes);
  let openInferenceAttributes = {
    [SemanticConventions.OPENINFERENCE_SPAN_KIND]: spanKind ?? undefined,
  };

  // Handle orphaned spans when spanFilter is active
  // Use smarter heuristics to only promote spans that are likely truly orphaned
  if (span && shouldPromoteToRootSpan(span, spanFilter)) {
    // Add metadata to indicate this span should become a root span
    openInferenceAttributes = {
      ...openInferenceAttributes,
      [`${SemanticConventions.METADATA}._should_be_root_span`]: true,
      [`${SemanticConventions.METADATA}.original_parent_span_id`]:
        span.parentSpanId,
    };
  }

  return AISemanticConventionsList.reduce(
    (openInferenceAttributes: Attributes, convention) => {
      /**
       *  Both settings and metadata are not full attribute paths but prefixes
       * @example ai.settings.<paramName> or ai.metadata.<metadataKey>
       */
      if (
        !(convention in attributes) &&
        convention !== AISemanticConventions.SETTINGS &&
        convention !== AISemanticConventions.METADATA
      ) {
        return openInferenceAttributes;
      }

      const openInferenceKey = AISemConvToOISemConvMap[convention];

      switch (convention) {
        case AISemanticConventions.METADATA:
          return {
            ...openInferenceAttributes,
            ...safelyGetMetadataAttributes(attributes),
          };
        case AISemanticConventions.TOKEN_COUNT_COMPLETION:
        case AISemanticConventions.TOKEN_COUNT_PROMPT:
          // Do not capture token counts for non LLM spans to avoid double token counts
          if (spanKind !== OpenInferenceSpanKind.LLM) {
            return openInferenceAttributes;
          }
          return {
            ...openInferenceAttributes,
            [openInferenceKey]: attributes[convention],
          };
        case AISemanticConventions.TOOL_CALL_ID:
          return {
            ...openInferenceAttributes,
            [openInferenceKey]: attributes[convention],
          };
        case AISemanticConventions.TOOL_CALL_NAME:
          return {
            ...openInferenceAttributes,
            [openInferenceKey]: attributes[convention],
          };
        case AISemanticConventions.TOOL_CALL_ARGS: {
          let argsAttributes = {
            [openInferenceKey]: attributes[convention],
          };
          // For tool spans, capture the arguments as input value
          if (spanKind === OpenInferenceSpanKind.TOOL) {
            argsAttributes = {
              ...argsAttributes,
              [SemanticConventions.INPUT_VALUE]: attributes[convention],
              [SemanticConventions.INPUT_MIME_TYPE]: getMimeTypeFromValue(
                attributes[convention],
              ),
            };
          }
          return {
            ...openInferenceAttributes,
            ...argsAttributes,
          };
        }
        case AISemanticConventions.TOOL_CALL_RESULT:
          // For tool spans, capture the result as output value, for non tool spans ignore
          if (spanKind !== OpenInferenceSpanKind.TOOL) {
            return openInferenceAttributes;
          }
          return {
            ...openInferenceAttributes,
            [openInferenceKey]: attributes[convention],
            [SemanticConventions.OUTPUT_MIME_TYPE]: getMimeTypeFromValue(
              attributes[convention],
            ),
          };
        case AISemanticConventions.MODEL_ID: {
          const modelSemanticConvention =
            spanKind === OpenInferenceSpanKind.EMBEDDING
              ? SemanticConventions.EMBEDDING_MODEL_NAME
              : SemanticConventions.LLM_MODEL_NAME;
          return {
            ...openInferenceAttributes,
            [modelSemanticConvention]: attributes[convention],
          };
        }
        case AISemanticConventions.SETTINGS:
          return {
            ...openInferenceAttributes,
            ...safelyGetInvocationParamAttributes(attributes),
          };
        case AISemanticConventions.PROMPT:
        case AISemanticConventions.RESPONSE_OBJECT:
        case AISemanticConventions.RESPONSE_TEXT: {
          return {
            ...openInferenceAttributes,
            ...safelyGetIOValueAttributes({
              attributeValue: attributes[convention],
              OpenInferenceSemanticConventionKey:
                openInferenceKey as OpenInferenceIOConventionKey,
            }),
          };
        }
        case AISemanticConventions.RESPONSE_TOOL_CALLS:
          return {
            ...openInferenceAttributes,
            ...safelyGetToolCallMessageAttributes(attributes[convention]),
          };
        case AISemanticConventions.PROMPT_MESSAGES:
          return {
            ...openInferenceAttributes,
            ...safelyGetInputMessageAttributes(attributes[convention]),
          };
          break;
        case AISemanticConventions.EMBEDDING_TEXT:
        case AISemanticConventions.EMBEDDING_TEXTS:
        case AISemanticConventions.EMBEDDING_VECTOR:
        case AISemanticConventions.EMBEDDING_VECTORS:
          return {
            ...openInferenceAttributes,
            ...safelyGetEmbeddingAttributes({
              attributeValue: attributes[convention],
              OpenInferenceSemanticConventionKey: openInferenceKey,
            }),
          };
        default:
          return assertUnreachable(convention);
      }
    },
    openInferenceAttributes,
  );
};

/**
 * {@link getOpenInferenceAttributes} wrapped in {@link withSafety} which will return null if any error is thrown
 */
export const safelyGetOpenInferenceAttributes = (
  attributes: Attributes,
  span?: ReadableSpan,
  spanFilter?: SpanFilter,
): Attributes | null => {
  try {
    return getOpenInferenceAttributes(attributes, span, spanFilter);
  } catch (error) {
    onErrorCallback("")(error);
    return null;
  }
};

export const isOpenInferenceSpan = (span: ReadableSpan) => {
  const maybeOpenInferenceSpanKind =
    span.attributes[SemanticConventions.OPENINFERENCE_SPAN_KIND];
  return typeof maybeOpenInferenceSpanKind === "string";
};

/**
 * Determines whether a span should be exported based on configuration and the spans attributes.
 * @param span the span to check for export eligibility.
 * @param spanFilter a filter to apply to a span before exporting. If it returns true for a given span, the span will be exported.
 * @returns true if the span should be exported, false otherwise.
 */
export const shouldExportSpan = ({
  span,
  spanFilter,
}: {
  span: ReadableSpan;
  spanFilter?: SpanFilter;
}): boolean => {
  if (spanFilter == null) {
    return true;
  }
  return spanFilter(span);
};

/**
 * Adds OpenInference attributes to a span based on the span's existing attributes.
 * @param span - The span to add OpenInference attributes to.
 * @param spanFilter - Optional span filter for orphaned span detection.
 */
export const addOpenInferenceAttributesToSpan = (
  span: ReadableSpan,
  spanFilter?: SpanFilter,
): void => {
  const newAttributes = safelyGetOpenInferenceAttributes(
    span.attributes,
    span,
    spanFilter,
  );

  if (!newAttributes) {
    return;
  }

  // Check if this span should be made a root span (based on attributes set by getOpenInferenceAttributes)
  const shouldBeRootSpan =
    newAttributes[`${SemanticConventions.METADATA}._should_be_root_span`];
  if (shouldBeRootSpan && span.parentSpanId) {
    // Cast to ReadWriteSpan to allow modification
    const writableSpan = span as ReadWriteSpan;

    // Clear the parent span ID to make this a root span
    writableSpan.parentSpanId = undefined;
  }

  // newer versions of opentelemetry will not allow you to reassign
  // the attributes object, so you must edit it by keyname instead
  Object.entries(newAttributes).forEach(([key, value]) => {
<<<<<<< HEAD
    // Skip internal attributes that shouldn't be exported
    if (key === `${SemanticConventions.METADATA}._should_be_root_span`) {
      return;
    }
    span.attributes[key] = value;
=======
    span.attributes[key] = value as AttributeValue;
>>>>>>> 1b9219d7
  });
};<|MERGE_RESOLUTION|>--- conflicted
+++ resolved
@@ -692,14 +692,10 @@
   // newer versions of opentelemetry will not allow you to reassign
   // the attributes object, so you must edit it by keyname instead
   Object.entries(newAttributes).forEach(([key, value]) => {
-<<<<<<< HEAD
     // Skip internal attributes that shouldn't be exported
     if (key === `${SemanticConventions.METADATA}._should_be_root_span`) {
       return;
     }
-    span.attributes[key] = value;
-=======
     span.attributes[key] = value as AttributeValue;
->>>>>>> 1b9219d7
   });
 };