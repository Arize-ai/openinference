<p align="center">
    <img alt="OpenInfence" src="https://raw.githubusercontent.com/Arize-ai/phoenix-assets/main/logos/OpenInference/Full%20color/OI-full-horiz.svg" width="40%" height="100%" />
</p>
<p align="center">
    <a href="https://arize-ai.github.io/openinference/">
        <img src="https://img.shields.io/static/v1?message=Spec&logo=data:image/png;base64,iVBORw0KGgoAAAANSUhEUgAAAIAAAACACAYAAADDPmHLAAAG4ElEQVR4nO2d4XHjNhCFcTf+b3ZgdWCmgmMqOKUC0xXYrsBOBVEqsFRB7ApCVRCygrMriFQBM7h5mNlwKBECARLg7jeDscamSQj7sFgsQfBL27ZK4MtXsT1vRADMEQEwRwTAHBEAc0QAzBEBMEcEwBwRAHNEAMwRATBnjAByFGE+MqVUMcYOY24GVUqpb/h8VErVKAf87QNFcEcbd4WSw+D6803njHscO5sATmGEURGBiCj6yUlv1uX2gv91FsDViArbcA2RUKF8QhAV8RQc0b15DcOt0VaTE1oAfWj3dYdCBfGGsmSM0XX5HsP3nEMAXbqCeCdiOERQPx9og5exGJ0S4zRQN9KrUupfpdQWjZciure/YIj7K0bjqwTyAHdovA805iqCOg2xgnB1nZ97IvaoSCURdIPG/IHGjTH/YAz/A8KdJai7lBQzgbpx/0Hg6DT18UzWMXxSjMkDrElPNEmKfAbl6znwI3IMU/OCa0/1nfckwWaSbvWYYDnEsvCMJDNckhqu7GCMKWYOBXp9yPGd5kvqUAKf6rkAk7M2SY9QDXdEr9wEOr9x96EiejMFnixBNteDISsyNw7hHRqc22evWcP4vt39O85bzZH30AKg4+eo8cQRI4bHAJ7hyYM3CNHrG9RrimSXuZmUkZjN/O6nAPpcwCcJNmipAle2QM/1GU3vITCXhvY91u9geN/jOY27VuTnYL1PCeAcRhwh7/Bl8Ai+IuxPiOCShtfX/sPDtY8w+sZjby86dw6dBeoigD7obd/Ko6fI4BF8DA9HnGdrcU0fLt+n4dfE6H5jpjYcVdu2L23b5lpjHoo+18FDbcszddF1rUee/4C6ZiO+80rHZmjDoIQUQLdRtm3brkcKIUPjjqVPBIUHgW1GGN4YfawAL2IqAVB8iEE31tvIelARlCPPVaFOLoIupzY6xVcM4MoRUyHXyHhslH6PaPl5RP1Lh4UsOeKR2e8dzC0Aiuvc2Nx3fwhfxf/hknouUYbWUk5GTAIwmOh5e+H0cor8vEL91hfOdEqINLq1AV+RKImJ6869f9tFIBVc6y7gd3lHfWyNX0LEr7EuDElhRdAlQjig0e/RU31xxDltM4pF7IY3pLIgxAhhgzF/iC2M0Hi4dkOGlyGMd/g7dsMbUlsR9ICe9WhxbA3DjRkSdjiHzQzlBSKNJsCzIcUlYdfI0dcWS8LMkPDkcJ0n/O+Qyy/IAtDkSPnp4Fu4WpthQR/zm2VcoI/51fI28iYld9/HEh4Pf7D0Bm845pwIPnHMUJSf45pT5x68s5T9AW6INzhHDeP1BYcNMew5SghkinWOwVnaBhHGG5ybMn70zBDe8buh8X6DqV0Sa/5tWOIOIbcWQ8KBiGBnMb/P0OuTd/lddCrY5jn/VLm3nL+fY4X4YREuv8vS9wh6HSkAExMs0viKySZRd44iyOH2FzPe98Fll7A7GNMmjay4GF9BAKGXesfCN0sRsDG+YrhP4O2ACFgZXzHdKPL2RMJoxc34ivFOod3AMMNUj5XxFfOtYrUIXvB5MandS+G+V/AzZ+MrEcBPlpoFtUIEwBwRAG+OIgDe1CIA5ogAmCMCYI4IgDkiAOaIAJgjAmCOCIA5IgDmiACYIwJgjgiAOSIA5ogAmCMCYI4IgDkiAOaIAJgjAmCOCIA5IgDmiACYIwJgjgiAOSIA5ogAmCMCYI4IgDkiAOaIAJgjAmDOVYBXvwvxQV8NWJOd0esvJ94babZaz7B5ovldxnlDpYhp0JFr/KTlLKcEMMQKpcDPXIQxGXsYmhZnXAXQh/EWBQrr3bc80mATyyrEvs4+BdBHgbdxFOIhrDkSg1/6Iu2LCS0AyoqI4ftUF00EY/Q3h1fRj2JKAVCMGErmnsH1lfnemEsAlByvgl0z2qx5B8OPCuB8EIMADBlEEOV79j1whNE3c/X2PmISAGUNr7CEmUSUhjfEKgBDAY+QohCiNrwhdgEYzPv7UxkadvBg0RrekMrNoAozh3vLN4DPhc7S/WL52vkoSO1u4BZC+DOCulC0KJ/gqWaP7C8hlSGgjxyCmDuPsEePT/KuasrrAcyr4H+f6fq01yd7Sz1lD0CZ2hs06PVJufs+lrIiyLwufjfBtXYpjvWnWIoHoJSYe4dIK/t4HX1ULFEACkPCm8e8wXFJvZ6y1EWhJkDcWxw7RINzLc74auGrgg8e4oIm9Sh/CA7LwkvHqaIJ9pLI6Lmy1BigDy2EV8tjdzh+8XB6MGSLKH4INsZXDJ8MGhIBK+Mrpo+GnRIBO+MrZjFAFxoTNBwCvj6u4qvSZJiM3iNX4yvmHoA9Sh4PF0QAzBEBMEcEwBwRAHNEAMwRAXBGKfUfr5hKvglRfO4AAAAASUVORK5CYII=&labelColor=grey&color=blue&logoColor=white&label=%20"/>
    </a>
    <a target="_blank" href="https://join.slack.com/t/arize-ai/shared_invite/zt-1px8dcmlf-fmThhDFD_V_48oU7ALan4Q">
        <img src="https://img.shields.io/static/v1?message=Community&logo=slack&labelColor=grey&color=blue&logoColor=white&label=%20"/>
    </a>
</p>

OpenInference is a set of conventions and plugins that is complimentary to [OpenTelemetry](https://opentelemetry.io/) to enable tracing of AI applications. OpenInference is natively supported by [arize-phoenix](https://github.com/Arize-ai/phoenix), but can be used with any OpenTelemetry-compatible backend as well.

## Specification

The OpenInference specification is edited in markdown files found in the [spec directory](./spec/). It's designed to provide insight into the invocation of LLMs and the surrounding application context such as retrieval from vector stores and the usage of external tools such as search engines or APIs. The specification is transport and file-format agnostic, and is intended to be used in conjunction with other specifications such as JSON, ProtoBuf, and DataFrames.

## Instrumentation

OpenInference provides a set of instrumentations for popular machine learning SDKs and frameworks in a variety of languages.

## Python

### Libraries

| Package                                                                                                           | Description                                    | Version                                                                                                                                                                |
|-------------------------------------------------------------------------------------------------------------------|------------------------------------------------|------------------------------------------------------------------------------------------------------------------------------------------------------------------------|
| [`openinference-semantic-conventions`](./python/openinference-semantic-conventions)                               | Semantic conventions for tracing of LLM Apps.  | [![PyPI Version](https://img.shields.io/pypi/v/openinference-semantic-conventions.svg)](https://pypi.python.org/pypi/openinference-semantic-conventions)               |
| [`openinference-instrumentation-openai`](./python/instrumentation/openinference-instrumentation-openai)           | OpenInference Instrumentation for OpenAI SDK.  | [![PyPI Version](https://img.shields.io/pypi/v/openinference-instrumentation-openai.svg)](https://pypi.python.org/pypi/openinference-instrumentation-openai)           |
| [`openinference-instrumentation-llama-index`](./python/instrumentation/openinference-instrumentation-llama-index) | OpenInference Instrumentation for LlamaIndex.  | [![PyPI Version](https://img.shields.io/pypi/v/openinference-instrumentation-llama-index.svg)](https://pypi.python.org/pypi/openinference-instrumentation-llama-index) |
| [`openinference-instrumentation-dspy`](./python/instrumentation/openinference-instrumentation-dspy)               | OpenInference Instrumentation for DSPy.        | [![PyPI Version](https://img.shields.io/pypi/v/openinference-instrumentation-dspy.svg)](https://pypi.python.org/pypi/openinference-instrumentation-dspy)               |
| [`openinference-instrumentation-bedrock`](./python/instrumentation/openinference-instrumentation-bedrock)         | OpenInference Instrumentation for AWS Bedrock. | [![PyPI Version](https://img.shields.io/pypi/v/openinference-instrumentation-bedrock.svg)](https://pypi.python.org/pypi/openinference-instrumentation-bedrock)         |
| [`openinference-instrumentation-langchain`](./python/instrumentation/openinference-instrumentation-langchain)     | OpenInference Instrumentation for LangChain.   | [![PyPI Version](https://img.shields.io/pypi/v/openinference-instrumentation-langchain.svg)](https://pypi.python.org/pypi/openinference-instrumentation-langchain)     |
| [`openinference-instrumentation-mistralai`](./python/instrumentation/openinference-instrumentation-mistralai)     | OpenInference Instrumentation for MistralAI.   | [![PyPI Version](https://img.shields.io/pypi/v/openinference-instrumentation-mistralai.svg)](https://pypi.python.org/pypi/openinference-instrumentation-mistralai)     |
| [`openinference-instrumentation-guardrails`](./python/instrumentation/openinference-instrumentation-guardrails)   | OpenInference Instrumentation for Guardrails.  | [![PyPI Version](https://img.shields.io/pypi/v/openinference-instrumentation-guardrails.svg)](https://pypi.python.org/pypi/openinference-instrumentation-guardrails)   |
| [`openinference-instrumentation-vertexai`](./python/instrumentation/openinference-instrumentation-vertexai)       | OpenInference Instrumentation for VertexAI.    | [![PyPI Version](https://img.shields.io/pypi/v/openinference-instrumentation-vertexai.svg)](https://pypi.python.org/pypi/openinference-instrumentation-vertexai)       |
| [`openinference-instrumentation-crewai`](./python/instrumentation/openinference-instrumentation-crewai)           | OpenInference Instrumentation for CrewAI.      | [![PyPI Version](https://img.shields.io/pypi/v/openinference-instrumentation-crewai.svg)](https://pypi.python.org/pypi/openinference-instrumentation-crewai)           |
| [`openinference-instrumentation-haystack`](./python/instrumentation/openinference-instrumentation-haystack)       | OpenInference Instrumentation for Haystack.    | [![PyPI Version](https://img.shields.io/pypi/v/openinference-instrumentation-haystack.svg)](https://pypi.python.org/pypi/openinference-instrumentation-haystack)       |
| [`openinference-instrumentation-litellm`](./python/instrumentation/openinference-instrumentation-litellm)         | OpenInference Instrumentation for liteLLM.     | [![PyPI Version](https://img.shields.io/pypi/v/openinference-instrumentation-litellm.svg)](https://pypi.python.org/pypi/openinference-instrumentation-litellm)         |
| [`openinference-instrumentation-groq`](./python/instrumentation/openinference-instrumentation-groq)               | OpenInference Instrumentation for Groq.        | [![PyPI Version](https://img.shields.io/pypi/v/openinference-instrumentation-groq.svg)](https://pypi.python.org/pypi/openinference-instrumentation-groq)               |
| [`openinference-instrumentation-instructor`](./python/instrumentation/openinference-instrumentation-instructor)   | OpenInference Instrumentation for Instructor.  | [![PyPI Version](https://img.shields.io/pypi/v/openinference-instrumentation-instructor.svg)](https://pypi.python.org/pypi/openinference-instrumentation-instructor)   |
| [`openinference-instrumentation-anthropic`](./python/instrumentation/openinference-instrumentation-anthropic)     | OpenInference Instrumentation for Anthropic.   | [![PyPI Version](https://img.shields.io/pypi/v/openinference-instrumentation-anthropic.svg)](https://pypi.python.org/pypi/openinference-instrumentation-anthropic)     |


### Examples

| Name                                                                                           | Description                                                                                  | Complexity Level |
|------------------------------------------------------------------------------------------------|----------------------------------------------------------------------------------------------|------------------|
| [OpenAI SDK](python/instrumentation/openinference-instrumentation-openai/examples/)            | OpenAI Python SDK, including chat completions and embeddings                                 | Beginner         |
| [MistralAI SDK](python/instrumentation/openinference-instrumentation-mistralai/examples/)      | MistralAI Python SDK                                                                         | Beginner         |
| [VertexAI SDK](python/instrumentation/openinference-instrumentation-vertexai/examples/)        | VertexAI Python SDK                                                                          | Beginner         |
| [LlamaIndex](python/instrumentation/openinference-instrumentation-llama-index/examples/)       | LlamaIndex query engines                                                                     | Beginner         |
| [DSPy](python/instrumentation/openinference-instrumentation-dspy/examples/)                    | DSPy primitives and custom RAG modules                                                       | Beginner         |
| [Boto3 Bedrock Client](python/instrumentation/openinference-instrumentation-bedrock/examples/) | Boto3 Bedrock client                                                                         | Beginner         |
| [LangChain](python/instrumentation/openinference-instrumentation-langchain/examples/)          | LangChain primitives and simple chains                                                       | Beginner         |
<<<<<<< HEAD
| [LiteLLM](python/instrumentation/openinference-instrumentation-litellm/examples)            | LiteLLM Python SDK
| [LiteLLM Proxy](python/instrumentation/openinference-instrumentation-litellm/examples/litellm-proxy/)            | LiteLLM Proxy to log OpenAI, Azure, Vertex, Bedrock (100+ LLMs) to Arize
=======
| [LiteLLM](python/instrumentation/openinference-instrumentation-litellm/)                       | A lightweight LiteLLM framework                                                              | Beginner         |
| [Groq](python/instrumentation/openinference-instrumentation-groq/examples/)                    | Groq and AsyncGroq chat completions                                                          | Beginner         |
| [Anthropic](python/instrumentation/openinference-instrumentation-anthropic/examples/)          | Anthropic Messages client                                                                    | Beginner         |
>>>>>>> a646a310
| [LlamaIndex + Next.js Chatbot](python/examples/llama-index/)                                   | A fully functional chatbot using Next.js and a LlamaIndex FastAPI backend                    | Intermediate     |
| [LangServe](python/examples/langserve/)                                                        | A LangChain application deployed with LangServe using custom metadata on a per-request basis | Intermediate     |
| [DSPy](python/examples/dspy-rag-fastapi/)                                                      | A DSPy RAG application using FastAPI, Weaviate, and Cohere                                   | Intermediate     |
| [Haystack](python/instrumentation/openinference-instrumentation-haystack/examples/)            | A Haystack QA RAG application                                                                | Intermediate     |

## JavaScript

### Libraries

| Package                                                                                                     | Description                                     | Version                                                                                                                                                                         |
| ----------------------------------------------------------------------------------------------------------- | ----------------------------------------------- | ------------------------------------------------------------------------------------------------------------------------------------------------------------------------------- |
| [`@arizeai/openinference-semantic-conventions`](./js/packages/openinference-semantic-conventions)           | Semantic conventions for tracing of LLM Apps.   | [![NPM Version](https://img.shields.io/npm/v/@arizeai/openinference-semantic-conventions.svg)](https://www.npmjs.com/package/@arizeai/openinference-semantic-conventions)       |
| [`@arizeai/openinference-instrumentation-openai`](./js/packages/openinference-instrumentation-openai)       | OpenInference Instrumentation for OpenAI SDK.   | [![NPM Version](https://img.shields.io/npm/v/@arizeai/openinference-instrumentation-openai)](https://www.npmjs.com/package/@arizeai/openinference-instrumentation-openai)       |
| [`@arizeai/openinference-instrumentation/langchain`](./js/packages/openinference-instrumentation-langchain) | OpenInference Instrumentation for LangChain.js. | [![NPM Version](https://img.shields.io/npm/v/@arizeai/openinference-instrumentation-langchain)](https://www.npmjs.com/package/@arizeai/openinference-instrumentation-langchain) |

### Examples

| Name                                                                             | Description                                                                                                                                                                                          | Complexity Level |
| -------------------------------------------------------------------------------- | ---------------------------------------------------------------------------------------------------------------------------------------------------------------------------------------------------- | ---------------- |
| [OpenAI SDK](js/examples/openai)                                                 | OpenAI Node.js client                                                                                                                                                                                | Beginner         |
| [LlamaIndex Express App](js/examples/llama-index-express)                        | A fully functional LlamaIndex chatbot with a Next.js frontend and a LlamaIndex Express backend, instrumented using `openinference-instrumentation-openai`                                            | Intermediate     |
| [LangChain OpenAI](js/packages/openinference-instrumentation-langchain/examples) | A simple script to call OpenAI via LangChain, instrumented using `openinference-instrumentation-langchain`                                                                                           | Beginner         |
| [LangChain RAG Express App](js/examples/langchain-express)                       | A fully functional LangChain chatbot that uses RAG to answer user questions. It has a Next.js frontend and a LangChain Express backend, instrumented using `openinference-instrumentation-langchain` | Intermediate     |
| [Next.js + OpenAI](js/examples/nextjs-openai-simple/)                            | A Next.js 13 project bootstrapped with `create-next-app` that uses OpenAI to generate text                                                                                                           | Beginner         |

## Supported Destinations

OpenInference supports the following destinations as span collectors.

-   ✅ [Arize-Phoenix](https://github.com/Arize-ai/phoenix)
-   ✅ [Arize](https://arize.com/)
-   ✅ Any OTEL-compatible collector

## Community

Join our community to connect with thousands of machine learning practitioners and LLM observability enthusiasts!

-   🌍 Join our [Slack community](https://join.slack.com/t/arize-ai/shared_invite/zt-1px8dcmlf-fmThhDFD_V_48oU7ALan4Q).
-   💡 Ask questions and provide feedback in the _#phoenix-support_ channel.
-   🌟 Leave a star on our [GitHub](https://github.com/Arize-ai/openinference).
-   🐞 Report bugs with [GitHub Issues](https://github.com/Arize-ai/openinference/issues).
-   𝕏 Follow us on [X](https://twitter.com/ArizePhoenix).
-   🗺️ Check out our [roadmap](https://github.com/orgs/Arize-ai/projects/45) to see where we're heading next.<|MERGE_RESOLUTION|>--- conflicted
+++ resolved
@@ -45,27 +45,23 @@
 
 ### Examples
 
-| Name                                                                                           | Description                                                                                  | Complexity Level |
-|------------------------------------------------------------------------------------------------|----------------------------------------------------------------------------------------------|------------------|
-| [OpenAI SDK](python/instrumentation/openinference-instrumentation-openai/examples/)            | OpenAI Python SDK, including chat completions and embeddings                                 | Beginner         |
-| [MistralAI SDK](python/instrumentation/openinference-instrumentation-mistralai/examples/)      | MistralAI Python SDK                                                                         | Beginner         |
-| [VertexAI SDK](python/instrumentation/openinference-instrumentation-vertexai/examples/)        | VertexAI Python SDK                                                                          | Beginner         |
-| [LlamaIndex](python/instrumentation/openinference-instrumentation-llama-index/examples/)       | LlamaIndex query engines                                                                     | Beginner         |
-| [DSPy](python/instrumentation/openinference-instrumentation-dspy/examples/)                    | DSPy primitives and custom RAG modules                                                       | Beginner         |
-| [Boto3 Bedrock Client](python/instrumentation/openinference-instrumentation-bedrock/examples/) | Boto3 Bedrock client                                                                         | Beginner         |
-| [LangChain](python/instrumentation/openinference-instrumentation-langchain/examples/)          | LangChain primitives and simple chains                                                       | Beginner         |
-<<<<<<< HEAD
-| [LiteLLM](python/instrumentation/openinference-instrumentation-litellm/examples)            | LiteLLM Python SDK
-| [LiteLLM Proxy](python/instrumentation/openinference-instrumentation-litellm/examples/litellm-proxy/)            | LiteLLM Proxy to log OpenAI, Azure, Vertex, Bedrock (100+ LLMs) to Arize
-=======
-| [LiteLLM](python/instrumentation/openinference-instrumentation-litellm/)                       | A lightweight LiteLLM framework                                                              | Beginner         |
-| [Groq](python/instrumentation/openinference-instrumentation-groq/examples/)                    | Groq and AsyncGroq chat completions                                                          | Beginner         |
-| [Anthropic](python/instrumentation/openinference-instrumentation-anthropic/examples/)          | Anthropic Messages client                                                                    | Beginner         |
->>>>>>> a646a310
-| [LlamaIndex + Next.js Chatbot](python/examples/llama-index/)                                   | A fully functional chatbot using Next.js and a LlamaIndex FastAPI backend                    | Intermediate     |
-| [LangServe](python/examples/langserve/)                                                        | A LangChain application deployed with LangServe using custom metadata on a per-request basis | Intermediate     |
-| [DSPy](python/examples/dspy-rag-fastapi/)                                                      | A DSPy RAG application using FastAPI, Weaviate, and Cohere                                   | Intermediate     |
-| [Haystack](python/instrumentation/openinference-instrumentation-haystack/examples/)            | A Haystack QA RAG application                                                                | Intermediate     |
+| Name                                                                                                 | Description                                                                                  | Complexity Level |
+|------------------------------------------------------------------------------------------------------|----------------------------------------------------------------------------------------------|------------------|
+| [OpenAI SDK](python/instrumentation/openinference-instrumentation-openai/examples/)                  | OpenAI Python SDK, including chat completions and embeddings                                 | Beginner         |
+| [MistralAI SDK](python/instrumentation/openinference-instrumentation-mistralai/examples/)            | MistralAI Python SDK                                                                         | Beginner         |
+| [VertexAI SDK](python/instrumentation/openinference-instrumentation-vertexai/examples/)              | VertexAI Python SDK                                                                          | Beginner         |
+| [LlamaIndex](python/instrumentation/openinference-instrumentation-llama-index/examples/)             | LlamaIndex query engines                                                                     | Beginner         |
+| [DSPy](python/instrumentation/openinference-instrumentation-dspy/examples/)                          | DSPy primitives and custom RAG modules                                                       | Beginner         |
+| [Boto3 Bedrock Client](python/instrumentation/openinference-instrumentation-bedrock/examples/)       | Boto3 Bedrock client                                                                         | Beginner         |
+| [LangChain](python/instrumentation/openinference-instrumentation-langchain/examples/)                | LangChain primitives and simple chains                                                       | Beginner         |
+| [LiteLLM](python/instrumentation/openinference-instrumentation-litellm/)                             | A lightweight LiteLLM framework                                                              | Beginner         |
+| [LiteLLM Proxy](python/instrumentation/openinference-instrumentation-litellm/examples/litellm-proxy/)| LiteLLM Proxy to log OpenAI, Azure, Vertex, Bedrock                                          | Beginner         |
+| [Groq](python/instrumentation/openinference-instrumentation-groq/examples/)                          | Groq and AsyncGroq chat completions                                                          | Beginner         |
+| [Anthropic](python/instrumentation/openinference-instrumentation-anthropic/examples/)                | Anthropic Messages client                                                                    | Beginner         |
+| [LlamaIndex + Next.js Chatbot](python/examples/llama-index/)                                         | A fully functional chatbot using Next.js and a LlamaIndex FastAPI backend                    | Intermediate     |
+| [LangServe](python/examples/langserve/)                                                              | A LangChain application deployed with LangServe using custom metadata on a per-request basis | Intermediate     |
+| [DSPy](python/examples/dspy-rag-fastapi/)                                                            | A DSPy RAG application using FastAPI, Weaviate, and Cohere                                   | Intermediate     |
+| [Haystack](python/instrumentation/openinference-instrumentation-haystack/examples/)                  | A Haystack QA RAG application                                                                | Intermediate     |
 
 ## JavaScript
 
